--- conflicted
+++ resolved
@@ -1,10 +1,6 @@
 /* commonhelp.cc: handle command line help common to omindex and scriptindex
  *
-<<<<<<< HEAD
- * Copyright (C) 2005,2006,2008 Olly Betts
-=======
  * Copyright (C) 2005,2006,2008,2009 Olly Betts
->>>>>>> bd46b50e
  *
  * This program is free software; you can redistribute it and/or
  * modify it under the terms of the GNU General Public License as
