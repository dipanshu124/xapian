--- conflicted
+++ resolved
@@ -1,8 +1,7 @@
-<<<<<<< HEAD
 Wed Aug 05 06:44:50 GMT 2009  Richard Boulton <richard@lemurconsulting.com>
 
 	* ruby/util.i: Rename constants to start with an upper case letter.
-=======
+
 Mon Aug 17 07:39:32 GMT 2009  Richard Boulton <richard@lemurconsulting.com>
 
 	* python/extra.i: Add support to the NumericRanges object to get
@@ -17,7 +16,6 @@
 
 	* csharp/Makefile.am,xapian.i: Update for SerialisationContext to
 	  Registry rename.
->>>>>>> f93a2949
 
 Sun Aug 02 12:21:05 GMT 2009  Richard Boulton <richard@lemurconsulting.com>
 
