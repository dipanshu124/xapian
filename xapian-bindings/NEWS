--- conflicted
+++ resolved
@@ -1,4 +1,3 @@
-<<<<<<< HEAD
 Changes on MatchSpy branch:
 
 General:
@@ -19,7 +18,7 @@
 
 * Add test of a ValueCountMatchSpy, a TermCountMatchSpy and a
   MultipleMatchDecider.
-=======
+
 Xapian-bindings 1.2.2 (2010-06-27):
 
 * No user-visible change except for bumping the version to indicate
@@ -109,7 +108,6 @@
 Ruby:
 
 * Add safe wrapper for the valuestream iterator.
->>>>>>> 1157d3c7
 
 Xapian-bindings 1.1.3 (2009-11-18):
 
