/** @file termgenerator_internal.cc
 * @brief TermGenerator class internals
 */
/* Copyright (C) 2007,2010,2011,2012,2015,2016,2017,2018,2019 Olly Betts
 *
 * This program is free software; you can redistribute it and/or modify
 * it under the terms of the GNU General Public License as published by
 * the Free Software Foundation; either version 2 of the License, or
 * (at your option) any later version.
 *
 * This program is distributed in the hope that it will be useful,
 * but WITHOUT ANY WARRANTY; without even the implied warranty of
 * MERCHANTABILITY or FITNESS FOR A PARTICULAR PURPOSE.  See the
 * GNU General Public License for more details.
 *
 * You should have received a copy of the GNU General Public License
 * along with this program; if not, write to the Free Software
 * Foundation, Inc., 51 Franklin St, Fifth Floor, Boston, MA  02110-1301 USA
 */

#include <config.h>

#include "termgenerator_internal.h"

#include "api/msetinternal.h"
#include "api/queryinternal.h"

#include <xapian/document.h>
#include <xapian/queryparser.h>
#include <xapian/stem.h>
#include <xapian/unicode.h>

#include "stringutils.h"

#include <algorithm>
#include <cmath>
#include <deque>
#include <limits>
#include <list>
#include <string>
#include <unordered_map>
#include <vector>

#include "cjk-tokenizer.h"

using namespace std;

namespace Xapian {

static inline bool
U_isupper(unsigned ch)
{
    return (ch < 128 && C_isupper(static_cast<unsigned char>(ch)));
}

static inline unsigned
check_wordchar(unsigned ch)
{
    if (Unicode::is_wordchar(ch)) return Unicode::tolower(ch);
    return 0;
}

static inline bool
should_stem(const std::string & term)
{
    const unsigned int SHOULD_STEM_MASK =
	(1 << Unicode::LOWERCASE_LETTER) |
	(1 << Unicode::TITLECASE_LETTER) |
	(1 << Unicode::MODIFIER_LETTER) |
	(1 << Unicode::OTHER_LETTER);
    Utf8Iterator u(term);
    return ((SHOULD_STEM_MASK >> Unicode::get_category(*u)) & 1);
}

/** Value representing "ignore this" when returned by check_infix() or
 *  check_infix_digit().
 */
static const unsigned UNICODE_IGNORE = numeric_limits<unsigned>::max();

static inline unsigned
check_infix(unsigned ch)
{
    if (ch == '\'' || ch == '&' || ch == 0xb7 || ch == 0x5f4 || ch == 0x2027) {
	// Unicode includes all these except '&' in its word boundary rules,
	// as well as 0x2019 (which we handle below) and ':' (for Swedish
	// apparently, but we ignore this for now as it's problematic in
	// real world cases).
	return ch;
    }
    // 0x2019 is Unicode apostrophe and single closing quote.
    // 0x201b is Unicode single opening quote with the tail rising.
    if (ch == 0x2019 || ch == 0x201b) return '\'';
    if (ch >= 0x200b && (ch <= 0x200d || ch == 0x2060 || ch == 0xfeff))
	return UNICODE_IGNORE;
    return 0;
}

static inline unsigned
check_infix_digit(unsigned ch)
{
    // This list of characters comes from Unicode's word identifying algorithm.
    switch (ch) {
	case ',':
	case '.':
	case ';':
	case 0x037e: // GREEK QUESTION MARK
	case 0x0589: // ARMENIAN FULL STOP
	case 0x060D: // ARABIC DATE SEPARATOR
	case 0x07F8: // NKO COMMA
	case 0x2044: // FRACTION SLASH
	case 0xFE10: // PRESENTATION FORM FOR VERTICAL COMMA
	case 0xFE13: // PRESENTATION FORM FOR VERTICAL COLON
	case 0xFE14: // PRESENTATION FORM FOR VERTICAL SEMICOLON
	    return ch;
    }
    if (ch >= 0x200b && (ch <= 0x200d || ch == 0x2060 || ch == 0xfeff))
	return UNICODE_IGNORE;
    return 0;
}

static inline bool
is_digit(unsigned ch) {
    return (Unicode::get_category(ch) == Unicode::DECIMAL_DIGIT_NUMBER);
}

static inline unsigned
check_suffix(unsigned ch)
{
    if (ch == '+' || ch == '#') return ch;
    // FIXME: what about '-'?
    return 0;
}

template<typename ACTION> bool
parse_cjk(Utf8Iterator & itor, unsigned cjk_flags, bool with_positions,
	  ACTION action)
{
    const string & cjk = CJK::get_cjk(itor);
    size_t cjk_left = cjk.length();
    if (cjk_flags & TermGenerator::FLAG_CJK_WORDS) {
#ifdef USE_ICU
	for (CJKWordIterator tk(cjk); tk != CJKWordIterator(); ++tk) {
	    const string & cjk_token = *tk;
	    cjk_left -= cjk_token.length();
	    if (!action(cjk_token, with_positions, itor.left() + cjk_left))
		return false;
	}
#else
	throw Xapian::FeatureUnavailableError("FLAG_CJK_WORDS requires "
					      "building Xapian to use ICU");
#endif
    } else {
	for (CJKNgramIterator tk(cjk); tk != CJKNgramIterator(); ++tk) {
	    const string & cjk_token = *tk;
	    // FLAG_CJK_NGRAM only sets positions for tokens of length 1
	    bool with_pos = with_positions && tk.get_length() == 1;
	    if (!action(cjk_token, with_pos, itor.left() + cjk_left))
		return false;
	}
    }
    return true;
}

/** Templated framework for processing terms.
 *
 *  Calls action(term, positional) for each term to add, where term is a
 *  std::string holding the term, and positional is a bool indicating
 *  if this term carries positional information.
 */
template<typename ACTION>
static void
parse_terms(Utf8Iterator itor, unsigned cjk_flags, bool with_positions,
	    ACTION action)
{
    while (true) {
	// Advance to the start of the next term.
	unsigned ch;
	while (true) {
	    if (itor == Utf8Iterator()) return;
	    ch = check_wordchar(*itor);
	    if (ch) break;
	    ++itor;
	}

	string term;
	// Look for initials separated by '.' (e.g. P.T.O., U.N.C.L.E).
	// Don't worry if there's a trailing '.' or not.
	if (U_isupper(*itor)) {
	    const Utf8Iterator end;
	    Utf8Iterator p = itor;
	    do {
		Unicode::append_utf8(term, Unicode::tolower(*p++));
	    } while (p != end && *p == '.' && ++p != end && U_isupper(*p));
	    // One letter does not make an acronym!  If we handled a single
	    // uppercase letter here, we wouldn't catch M&S below.
	    if (term.size() > 1) {
		// Check there's not a (lower case) letter or digit
		// immediately after it.
		if (p == end || !Unicode::is_wordchar(*p)) {
		    itor = p;
		    goto endofterm;
		}
	    }
	    term.resize(0);
	}

	while (true) {
<<<<<<< HEAD
	    if (cjk_flags && CJK::codepoint_is_cjk_wordchar(*itor)) {
		if (!parse_cjk(itor, cjk_flags, with_positions, action))
		    return;
=======
	    if (cjk_ngram &&
		CJK::codepoint_is_cjk(*itor) &&
		Unicode::is_wordchar(*itor)) {
		CJKTokenIterator tk(itor);
		while (tk != CJKTokenIterator()) {
		    const string& cjk_token = *tk;
		    if (!action(cjk_token, with_positions && tk.unigram(),
				tk.get_utf8iterator()))
			return;
		    ++tk;
		}
		// Update itor to end of CJK text span.
		itor = tk.get_utf8iterator();
>>>>>>> 7b3e4d9f
		while (true) {
		    if (itor == Utf8Iterator()) return;
		    ch = check_wordchar(*itor);
		    if (ch) break;
		    ++itor;
		}
		continue;
	    }
	    unsigned prevch;
	    do {
		Unicode::append_utf8(term, ch);
		prevch = ch;
		if (++itor == Utf8Iterator() ||
		    (cjk_flags && CJK::codepoint_is_cjk(*itor)))
		    goto endofterm;
		ch = check_wordchar(*itor);
	    } while (ch);

	    Utf8Iterator next(itor);
	    ++next;
	    if (next == Utf8Iterator()) break;
	    unsigned nextch = check_wordchar(*next);
	    if (!nextch) break;
	    unsigned infix_ch = *itor;
	    if (is_digit(prevch) && is_digit(*next)) {
		infix_ch = check_infix_digit(infix_ch);
	    } else {
		// Handle things like '&' in AT&T, apostrophes, etc.
		infix_ch = check_infix(infix_ch);
	    }
	    if (!infix_ch) break;
	    if (infix_ch != UNICODE_IGNORE)
		Unicode::append_utf8(term, infix_ch);
	    ch = nextch;
	    itor = next;
	}

	{
	    size_t len = term.size();
	    unsigned count = 0;
	    while ((ch = check_suffix(*itor))) {
		if (++count > 3) {
		    term.resize(len);
		    break;
		}
		Unicode::append_utf8(term, ch);
		if (++itor == Utf8Iterator()) goto endofterm;
	    }
	    // Don't index fish+chips as fish+ chips.
	    if (Unicode::is_wordchar(*itor))
		term.resize(len);
	}

endofterm:
	if (!action(term, with_positions, itor.left()))
	    return;
    }
}

void
TermGenerator::Internal::index_text(Utf8Iterator itor, termcount wdf_inc,
				    const string & prefix, bool with_positions)
{
    unsigned cjk_flags = flags & (FLAG_CJK_NGRAM|FLAG_CJK_WORDS);
    if (cjk_flags == 0 && CJK::is_cjk_enabled()) {
	cjk_flags = FLAG_CJK_NGRAM;
    }

    stop_strategy current_stop_mode;
    if (!stopper.get()) {
	current_stop_mode = TermGenerator::STOP_NONE;
    } else {
	current_stop_mode = stop_mode;
    }

    parse_terms(itor, cjk_flags, with_positions,
	[=](const string & term, bool positional, size_t) {
	    if (term.size() > max_word_length) return true;

	    if (current_stop_mode == TermGenerator::STOP_ALL && (*stopper)(term))
		return true;

	    if (strategy == TermGenerator::STEM_SOME ||
		strategy == TermGenerator::STEM_NONE ||
		strategy == TermGenerator::STEM_SOME_FULL_POS) {
		if (positional) {
		    doc.add_posting(prefix + term, ++cur_pos, wdf_inc);
		} else {
		    doc.add_term(prefix + term, wdf_inc);
		}
	    }

	    // MSVC seems to need "this->" on member variables in this
	    // situation.
	    if ((this->flags & FLAG_SPELLING) && prefix.empty())
		db.add_spelling(term);

	    if (strategy == TermGenerator::STEM_NONE ||
		!stemmer.internal.get()) return true;

	    if (strategy == TermGenerator::STEM_SOME ||
		strategy == TermGenerator::STEM_SOME_FULL_POS) {
		if (current_stop_mode == TermGenerator::STOP_STEMMED &&
		    (*stopper)(term))
		    return true;

		// Note, this uses the lowercased term, but that's OK as we
		// only want to avoid stemming terms starting with a digit.
		if (!should_stem(term)) return true;
	    }

	    // Add stemmed form without positional information.
	    const string& stem = stemmer(term);
	    if (rare(stem.empty())) return true;
	    string stemmed_term;
	    if (strategy != TermGenerator::STEM_ALL) {
		stemmed_term += "Z";
	    }
	    stemmed_term += prefix;
	    stemmed_term += stem;
	    if (strategy != TermGenerator::STEM_SOME && with_positions) {
		if (strategy != TermGenerator::STEM_SOME_FULL_POS) ++cur_pos;
		doc.add_posting(stemmed_term, cur_pos, wdf_inc);
	    } else {
		doc.add_term(stemmed_term, wdf_inc);
	    }
	    return true;
	});
}

struct Sniplet {
    double* relevance;

    size_t term_end;

    size_t highlight;

    Sniplet(double* r, size_t t, size_t h)
	: relevance(r), term_end(t), highlight(h) { }
};

class SnipPipe {
    deque<Sniplet> pipe;
    deque<Sniplet> best_pipe;

    // Requested length for snippet.
    size_t length;

    // Position in text of start of current pipe contents.
    size_t begin = 0;

    // Rolling sum of the current pipe contents.
    double sum = 0;

    size_t phrase_len = 0;

  public:
    size_t best_begin = 0;

    size_t best_end = 0;

    double best_sum = 0;

    // Add one to length to allow for inter-word space.
    // FIXME: We ought to correctly allow for multiple spaces.
    explicit SnipPipe(size_t length_) : length(length_ + 1) { }

    bool pump(double* r, size_t t, size_t h, unsigned flags);

    void done();

    bool drain(const string & input,
	       const string & hi_start,
	       const string & hi_end,
	       const string & omit,
	       string & output);
};

#define DECAY 2.0

inline bool
SnipPipe::pump(double* r, size_t t, size_t h, unsigned flags)
{
    if (h > 1) {
	if (pipe.size() >= h - 1) {
	    // The final term of a phrase is entering the window.  Peg the
	    // phrase's relevance onto the first term of the phrase, so it'll
	    // be removed from `sum` when the phrase starts to leave the
	    // window.
	    auto & phrase_start = pipe[pipe.size() - (h - 1)];
	    if (phrase_start.relevance) {
		*phrase_start.relevance *= DECAY;
		sum -= *phrase_start.relevance;
	    }
	    sum += *r;
	    phrase_start.relevance = r;
	    phrase_start.highlight = h;
	    *r /= DECAY;
	}
	r = NULL;
	h = 0;
    }
    pipe.emplace_back(r, t, h);
    if (r) {
	sum += *r;
	*r /= DECAY;
    }

    // If necessary, discard words from the start of the pipe until it has the
    // desired length.
    // FIXME: Also shrink the window past words with relevance < 0?
    while (t - begin > length /* || pipe.front().relevance < 0.0 */) {
	const Sniplet& word = pipe.front();
	if (word.relevance) {
	    *word.relevance *= DECAY;
	    sum -= *word.relevance;
	}
	begin = word.term_end;
	if (best_end >= begin)
	    best_pipe.push_back(word);
	pipe.pop_front();
	// E.g. can happen if the current term is longer than the requested
	// length!
	if (rare(pipe.empty())) break;
    }

    // Using > here doesn't work well, as we don't extend a snippet over terms
    // with 0 weight.
    if (sum >= best_sum) {
	// Discard any part of `best_pipe` which is before `begin`.
	if (begin >= best_end) {
	    best_pipe.clear();
	} else {
	    while (!best_pipe.empty() &&
		   best_pipe.front().term_end <= begin) {
		best_pipe.pop_front();
	    }
	}
	best_sum = sum;
	best_begin = begin;
	best_end = t;
    } else if ((flags & Xapian::MSet::SNIPPET_EXHAUSTIVE) == 0) {
	if (best_sum > 0 && best_end < begin) {
	    // We found something, and we aren't still looking near it.
	    // FIXME: Benchmark this and adjust if necessary.
	    return false;
	}
    }
    return true;
}

inline void
SnipPipe::done()
{
    // Discard any part of `pipe` which is after `best_end`.
    if (begin >= best_end) {
	pipe.clear();
    } else {
	// We should never empty the pipe (as that case should be handled
	// above).
	while (rare(!pipe.empty()) &&
	       pipe.back().term_end > best_end) {
	    pipe.pop_back();
	}
    }
}

// Check if a non-word character is should be included at the start of the
// snippet.  We want to include certain leading non-word characters, but not
// others.
static inline bool
snippet_check_leading_nonwordchar(unsigned ch) {
    if (Unicode::is_currency(ch) ||
	Unicode::get_category(ch) == Unicode::OPEN_PUNCTUATION ||
	Unicode::get_category(ch) == Unicode::INITIAL_QUOTE_PUNCTUATION) {
	return true;
    }
    switch (ch) {
	case '"':
	case '#':
	case '%':
	case '&':
	case '\'':
	case '+':
	case '-':
	case '/':
	case '<':
	case '@':
	case '\\':
	case '`':
	case '~':
	case 0x00A1: // INVERTED EXCLAMATION MARK
	case 0x00A7: // SECTION SIGN
	case 0x00BF: // INVERTED QUESTION MARK
	    return true;
    }
    return false;
}

static inline void
append_escaping_xml(const char* p, const char* end, string& output)
{
    while (p != end) {
	char ch = *p++;
	switch (ch) {
	    case '&':
		output += "&amp;";
		break;
	    case '<':
		output += "&lt;";
		break;
	    case '>':
		output += "&gt;";
		break;
	    default:
		output += ch;
	}
    }
}

inline bool
SnipPipe::drain(const string & input,
		const string & hi_start,
		const string & hi_end,
		const string & omit,
		string & output)
{
    if (best_pipe.empty() && !pipe.empty()) {
	swap(best_pipe, pipe);
    }

    if (best_pipe.empty()) {
	size_t tail_len = input.size() - best_end;
	if (tail_len == 0) return false;

	// See if this is the end of a sentence.
	// FIXME: This is quite simplistic - look at the Unicode rules:
	// https://unicode.org/reports/tr29/#Sentence_Boundaries
	bool punc = false;
	Utf8Iterator i(input.data() + best_end, tail_len);
	while (i != Utf8Iterator()) {
	    unsigned ch = *i;
	    if (punc && Unicode::is_whitespace(ch)) break;

	    // Allow "...", "!!", "!?!", etc...
	    punc = (ch == '.' || ch == '?' || ch == '!');

	    if (Unicode::is_wordchar(ch)) break;
	    ++i;
	}

	if (punc) {
	    // Include end of sentence punctuation.
	    append_escaping_xml(input.data() + best_end, i.raw(), output);
	} else {
	    // Append "..." or equivalent if this doesn't seem to be the start
	    // of a sentence.
	    output += omit;
	}

	return false;
    }

    const Sniplet & word = best_pipe.front();

    if (output.empty()) {
	// Start of the snippet.
	enum { NO, PUNC, YES } sentence_boundary = (best_begin == 0) ? YES : NO;

	Utf8Iterator i(input.data() + best_begin, word.term_end - best_begin);
	while (i != Utf8Iterator()) {
	    unsigned ch = *i;
	    switch (sentence_boundary) {
		case NO:
		    if (ch == '.' || ch == '?' || ch == '!') {
			sentence_boundary = PUNC;
		    }
		    break;
		case PUNC:
		    if (Unicode::is_whitespace(ch)) {
			sentence_boundary = YES;
		    } else if (ch == '.' || ch == '?' || ch == '!') {
			// Allow "...", "!!", "!?!", etc...
		    } else {
			sentence_boundary = NO;
		    }
		    break;
		case YES:
		    break;
	    }

	    // Start the snippet at the start of the first word, but include
	    // certain punctuation too.
	    if (Unicode::is_wordchar(ch)) {
		// But limit how much leading punctuation we include.
		size_t word_begin = i.raw() - input.data();
		if (word_begin - best_begin > 4) {
		    best_begin = word_begin;
		}
		break;
	    }
	    ++i;
	    if (!snippet_check_leading_nonwordchar(ch)) {
		best_begin = i.raw() - input.data();
	    }
	}

	// Add "..." or equivalent if this doesn't seem to be the start of a
	// sentence.
	if (sentence_boundary != YES) {
	    output += omit;
	}
    }

    if (word.highlight) {
	// Don't include inter-word characters in the highlight.
	Utf8Iterator i(input.data() + best_begin, input.size() - best_begin);
	while (i != Utf8Iterator()) {
	    unsigned ch = *i;
	    if (Unicode::is_wordchar(ch)) {
		append_escaping_xml(input.data() + best_begin, i.raw(), output);
		best_begin = i.raw() - input.data();
		break;
	    }
	    ++i;
	}
    }

    if (!phrase_len) {
	phrase_len = word.highlight;
	if (phrase_len) output += hi_start;
    }

    const char* p = input.data();
    append_escaping_xml(p + best_begin, p + word.term_end, output);
    best_begin = word.term_end;

    if (phrase_len && --phrase_len == 0) output += hi_end;

    best_pipe.pop_front();
    return true;
}

static void
check_query(const Xapian::Query & query,
	    list<vector<string>> & exact_phrases,
	    unordered_map<string, double> & loose_terms,
	    list<const Xapian::Internal::QueryWildcard*> & wildcards,
	    size_t & longest_phrase)
{
    // FIXME: OP_NEAR, non-tight OP_PHRASE, OP_PHRASE with non-term subqueries
    size_t n_subqs = query.get_num_subqueries();
    Xapian::Query::op op = query.get_type();
    if (op == query.LEAF_TERM) {
	const Xapian::Internal::QueryTerm & qt =
	    *static_cast<const Xapian::Internal::QueryTerm *>(query.internal.get());
	loose_terms.insert(make_pair(qt.get_term(), 0));
    } else if (op == query.OP_WILDCARD) {
	using Xapian::Internal::QueryWildcard;
	const QueryWildcard* qw =
	    static_cast<const QueryWildcard*>(query.internal.get());
	wildcards.push_back(qw);
    } else if (op == query.OP_PHRASE) {
	const Xapian::Internal::QueryPhrase & phrase =
	    *static_cast<const Xapian::Internal::QueryPhrase *>(query.internal.get());
	if (phrase.get_window() == n_subqs) {
	    // Tight phrase.
	    for (size_t i = 0; i != n_subqs; ++i) {
		if (query.get_subquery(i).get_type() != query.LEAF_TERM)
		    goto non_term_subquery;
	    }

	    // Tight phrase of terms.
	    exact_phrases.push_back(vector<string>());
	    vector<string> & terms = exact_phrases.back();
	    terms.reserve(n_subqs);
	    for (size_t i = 0; i != n_subqs; ++i) {
		Xapian::Query q = query.get_subquery(i);
		const Xapian::Internal::QueryTerm & qt =
		    *static_cast<const Xapian::Internal::QueryTerm *>(q.internal.get());
		terms.push_back(qt.get_term());
	    }
	    if (n_subqs > longest_phrase) longest_phrase = n_subqs;
	    return;
	}
    }
non_term_subquery:
    for (size_t i = 0; i != n_subqs; ++i)
	check_query(query.get_subquery(i), exact_phrases, loose_terms,
		    wildcards, longest_phrase);
}

static double*
check_term(unordered_map<string, double> & loose_terms,
	   const Xapian::Weight::Internal * stats,
	   const string & term,
	   double max_tw)
{
    auto it = loose_terms.find(term);
    if (it == loose_terms.end()) return NULL;

    if (it->second == 0.0) {
	double relevance;
	if (!stats->get_termweight(term, relevance)) {
	    // FIXME: Assert?
	    loose_terms.erase(it);
	    return NULL;
	}

	it->second = relevance + max_tw;
    }
    return &it->second;
}

string
MSet::Internal::snippet(const string & text,
			size_t length,
			const Xapian::Stem & stemmer,
			unsigned flags,
			const string & hi_start,
			const string & hi_end,
			const string & omit,
			unsigned cjk_flags) const
{
    if (hi_start.empty() && hi_end.empty() && text.size() <= length) {
	// Too easy!
	return text;
    }

<<<<<<< HEAD
    if (cjk_flags == 0 && CJK::is_cjk_enabled()) {
	cjk_flags = TermGenerator::FLAG_CJK_NGRAM;
=======
    bool cjk_ngram = (flags & MSet::SNIPPET_CJK_NGRAM);
    if (!cjk_ngram) {
	cjk_ngram = CJK::is_cjk_enabled();
>>>>>>> 7b3e4d9f
    }

    size_t term_start = 0;
    double min_tw = 0, max_tw = 0;
    if (stats) stats->get_max_termweight(min_tw, max_tw);
    if (max_tw == 0.0) {
	max_tw = 1.0;
    } else {
	// Scale up by (1 + 1/64) so that highlighting works better for terms
	// with termweight 0 (which happens for terms not in the database, and
	// also with some weighting schemes for terms which occur in almost all
	// documents.
	max_tw *= 1.015625;
    }

    SnipPipe snip(length);

    list<vector<string>> exact_phrases;
    unordered_map<string, double> loose_terms;
    list<const Xapian::Internal::QueryWildcard*> wildcards;
    size_t longest_phrase = 0;
    check_query(enquire->query, exact_phrases, loose_terms,
		wildcards, longest_phrase);

    vector<double> exact_phrases_relevance;
    exact_phrases_relevance.reserve(exact_phrases.size());
    for (auto&& terms : exact_phrases) {
	// FIXME: What relevance to use?
	exact_phrases_relevance.push_back(max_tw * terms.size());
    }

    vector<double> wildcards_relevance;
    wildcards_relevance.reserve(exact_phrases.size());
    for (auto&& pattern : wildcards) {
	// FIXME: What relevance to use?
	(void)pattern;
	wildcards_relevance.push_back(max_tw + min_tw);
    }

    // Background relevance is the same for a given MSet, so cache it
    // between calls to MSet::snippet() on the same object.
    unordered_map<string, double>& background = snippet_bg_relevance;

    vector<string> phrase;
    if (longest_phrase) phrase.resize(longest_phrase - 1);
    size_t phrase_next = 0;
    bool matchfound = false;
    parse_terms(Utf8Iterator(text), cjk_flags, true,
	[&](const string & term, bool positional, size_t left) {
	    // FIXME: Don't hardcode this here.
	    const size_t max_word_length = 64;

	    if (!positional) return true;
	    if (term.size() > max_word_length) return true;

	    // We get segments with any "inter-word" characters in front of
	    // each word, e.g.:
	    // [The][ cat][ sat][ on][ the][ mat]
	    size_t term_end = text.size() - left;

	    double* relevance = 0;
	    size_t highlight = 0;
	    if (stats) {
		size_t i = 0;
		for (auto&& terms : exact_phrases) {
		    if (term == terms.back()) {
			size_t n = terms.size() - 1;
			bool match = true;
			while (n--) {
			    if (terms[n] != phrase[(n + phrase_next) % (longest_phrase - 1)]) {
				match = false;
				break;
			    }
			}
			if (match) {
			    // FIXME: Sort phrases, highest score first!
			    relevance = &exact_phrases_relevance[i];
			    highlight = terms.size();
			    goto relevance_done;
			}
		    }
		    ++i;
		}

		relevance = check_term(loose_terms, stats.get(), term, max_tw);
		if (relevance) {
		    // Matched unstemmed term.
		    highlight = 1;
		    goto relevance_done;
		}

		string stem = "Z";
		stem += stemmer(term);
		relevance = check_term(loose_terms, stats.get(), stem, max_tw);
		if (relevance) {
		    // Matched stemmed term.
		    highlight = 1;
		    goto relevance_done;
		}

		// Check wildcards.
		// FIXME: Sort wildcards, cheapest to check first or something?
		i = 0;
		for (auto&& qw : wildcards) {
		    if (qw->test(term)) {
			relevance = &wildcards_relevance[i];
			highlight = 1;
			goto relevance_done;
		    }
		    ++i;
		}

		if (flags & Xapian::MSet::SNIPPET_BACKGROUND_MODEL) {
		    // Background document model.
		    auto bgit = background.find(term);
		    if (bgit == background.end()) bgit = background.find(stem);
		    if (bgit == background.end()) {
			Xapian::doccount tf = enquire->db.get_termfreq(term);
			if (!tf) {
			    tf = enquire->db.get_termfreq(stem);
			} else {
			    stem = term;
			}
			double r = 0.0;
			if (tf) {
			    // Add one to avoid log(0) when a term indexes all
			    // documents.
			    Xapian::doccount num_docs = stats->collection_size + 1;
			    r = max_tw * log((num_docs - tf) / double(tf));
			    r /= (length + 1) * log(double(num_docs));
#if 0
			    if (r <= 0) {
				Utf8Iterator i(text.data() + term_start, text.data() + term_end);
				while (i != Utf8Iterator()) {
				    if (Unicode::get_category(*i++) == Unicode::UPPERCASE_LETTER) {
					r = max_tw * 0.05;
				    }
				}
			    }
#endif
			}
			bgit = background.emplace(make_pair(stem, r)).first;
		    }
		    relevance = &bgit->second;
		}
	    } else {
#if 0
		// In the absence of weight information, assume longer terms
		// are more relevant, and that unstemmed matches are a bit more
		// relevant than stemmed matches.
		if (queryterms.find(term) != queryterms.end()) {
		    relevance = term.size() * 3;
		} else {
		    string stem = "Z";
		    stem += stemmer(term);
		    if (queryterms.find(stem) != queryterms.end()) {
			relevance = term.size() * 2;
		    }
		}
#endif
	    }

	    // FIXME: Allow Enquire without a DB set or an empty MSet() to be
	    // used if you don't want the collection model?

#if 0
	    // FIXME: Punctuation should somehow be included in the model, but this
	    // approach is problematic - we don't want the first word of a sentence
	    // to be favoured when it's at the end of the window.

	    // Give first word in each sentence a relevance boost.
	    if (term_start == 0) {
		relevance += 10;
	    } else {
		for (size_t i = term_start; i + term.size() < term_end; ++i) {
		    if (text[i] == '.' && Unicode::is_whitespace(text[i + 1])) {
			relevance += 10;
			break;
		    }
		}
	    }
#endif

relevance_done:
	    if (longest_phrase) {
		phrase[phrase_next] = term;
		phrase_next = (phrase_next + 1) % (longest_phrase - 1);
	    }

	    if (highlight) matchfound = true;

	    if (!snip.pump(relevance, term_end, highlight, flags)) return false;

	    term_start = term_end;
	    return true;
	});

    snip.done();

    // Put together the snippet.
    string result;
    if (matchfound || (flags & SNIPPET_EMPTY_WITHOUT_MATCH) == 0) {
	while (snip.drain(text, hi_start, hi_end, omit, result)) { }
    }

    return result;
}

}<|MERGE_RESOLUTION|>--- conflicted
+++ resolved
@@ -135,9 +135,11 @@
 parse_cjk(Utf8Iterator & itor, unsigned cjk_flags, bool with_positions,
 	  ACTION action)
 {
-    const string & cjk = CJK::get_cjk(itor);
-    size_t cjk_left = cjk.length();
     if (cjk_flags & TermGenerator::FLAG_CJK_WORDS) {
+	const char* cjk_start = itor.raw();
+	(void)CJK::get_cjk(itor);
+	size_t cjk_left = itor.raw() - cjk_start;
+	string cjk(cjk_start, cjk_left);
 #ifdef USE_ICU
 	for (CJKWordIterator tk(cjk); tk != CJKWordIterator(); ++tk) {
 	    const string & cjk_token = *tk;
@@ -150,13 +152,17 @@
 					      "building Xapian to use ICU");
 #endif
     } else {
-	for (CJKNgramIterator tk(cjk); tk != CJKNgramIterator(); ++tk) {
-	    const string & cjk_token = *tk;
-	    // FLAG_CJK_NGRAM only sets positions for tokens of length 1
-	    bool with_pos = with_positions && tk.get_length() == 1;
-	    if (!action(cjk_token, with_pos, itor.left() + cjk_left))
+	CJKNgramIterator tk(itor);
+	while (tk != CJKNgramIterator()) {
+	    const string& cjk_token = *tk;
+	    // FLAG_CJK_NGRAM only sets positions for tokens of length 1.
+	    bool with_pos = with_positions && tk.unigram();
+	    if (!action(cjk_token, with_pos, tk.get_utf8iterator().left()))
 		return false;
-	}
+	    ++tk;
+	}
+	// Update itor to end of CJK text span.
+	itor = tk.get_utf8iterator();
     }
     return true;
 }
@@ -205,25 +211,9 @@
 	}
 
 	while (true) {
-<<<<<<< HEAD
 	    if (cjk_flags && CJK::codepoint_is_cjk_wordchar(*itor)) {
 		if (!parse_cjk(itor, cjk_flags, with_positions, action))
 		    return;
-=======
-	    if (cjk_ngram &&
-		CJK::codepoint_is_cjk(*itor) &&
-		Unicode::is_wordchar(*itor)) {
-		CJKTokenIterator tk(itor);
-		while (tk != CJKTokenIterator()) {
-		    const string& cjk_token = *tk;
-		    if (!action(cjk_token, with_positions && tk.unigram(),
-				tk.get_utf8iterator()))
-			return;
-		    ++tk;
-		}
-		// Update itor to end of CJK text span.
-		itor = tk.get_utf8iterator();
->>>>>>> 7b3e4d9f
 		while (true) {
 		    if (itor == Utf8Iterator()) return;
 		    ch = check_wordchar(*itor);
@@ -753,14 +743,9 @@
 	return text;
     }
 
-<<<<<<< HEAD
+    cjk_flags |= (flags & MSet::SNIPPET_CJK_NGRAM);
     if (cjk_flags == 0 && CJK::is_cjk_enabled()) {
 	cjk_flags = TermGenerator::FLAG_CJK_NGRAM;
-=======
-    bool cjk_ngram = (flags & MSet::SNIPPET_CJK_NGRAM);
-    if (!cjk_ngram) {
-	cjk_ngram = CJK::is_cjk_enabled();
->>>>>>> 7b3e4d9f
     }
 
     size_t term_start = 0;
