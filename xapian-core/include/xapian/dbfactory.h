--- conflicted
+++ resolved
@@ -1,11 +1,7 @@
 /** \file dbfactory.h
  * \brief Factory functions for constructing Database and WritableDatabase objects
  */
-<<<<<<< HEAD
-/* Copyright (C) 2005,2006,2007,2008 Olly Betts
-=======
 /* Copyright (C) 2005,2006,2007,2008,2009 Olly Betts
->>>>>>> bd46b50e
  *
  * This program is free software; you can redistribute it and/or
  * modify it under the terms of the GNU General Public License as
@@ -78,10 +74,7 @@
 #endif
 
 #ifdef XAPIAN_HAS_CHERT_BACKEND
-<<<<<<< HEAD
-=======
 /// Database factory functions for the chert backend.
->>>>>>> bd46b50e
 namespace Chert {
 
 /** Construct a Database object for read-only access to a Chert database.
