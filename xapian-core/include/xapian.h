--- conflicted
+++ resolved
@@ -62,13 +62,11 @@
 // Unicode support
 #include <xapian/unicode.h>
 
-<<<<<<< HEAD
 // Geospatial
 #include <xapian/geospatial.h>
-=======
+
 // Database compaction and merging
 #include <xapian/compactor.h>
->>>>>>> 43f76c4b
 
 // ELF visibility annotations for GCC.
 #include <xapian/visibility.h>
