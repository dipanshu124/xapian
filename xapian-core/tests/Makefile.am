--- conflicted
+++ resolved
@@ -11,18 +11,9 @@
 
 TESTS_ENVIRONMENT = ./runtest
 
-<<<<<<< HEAD
-.PHONY: check-none check-inmemory \
-        check-multi check-multi-chert check-multi-flint \
-        check-remote \
-	check-remoteprog check-remoteprog-chert check-remoteprog-flint\
-	check-remotetcp check-remotetcp-chert check-remotetcp-flint\
-        check-chert check-flint up
-=======
 .PHONY: check-none check-inmemory check-multi \
         check-remote check-remoteprog check-remotetcp \
         check-flint check-quartz up
->>>>>>> 3951e04a
 
 up:
 	cd .. && $(MAKE)
@@ -52,40 +43,37 @@
 	$(TESTS_ENVIRONMENT) ./apitest$(EXEEXT) -b remoteprog
 check-remotetcp: apitest$(EXEEXT)
 	$(TESTS_ENVIRONMENT) ./apitest$(EXEEXT) -b remotetcp
-if BUILD_BACKEND_CHERT
-check-remoteprog-chert: apitest$(EXEEXT)
-	$(TESTS_ENVIRONMENT) ./apitest$(EXEEXT) -b remoteprog_chert
-check-remotetcp-chert: apitest$(EXEEXT)
-	$(TESTS_ENVIRONMENT) ./apitest$(EXEEXT) -b remotetcp_chert
-endif
+endif
+
 if BUILD_BACKEND_FLINT
-check-remoteprog-flint: apitest$(EXEEXT)
-	$(TESTS_ENVIRONMENT) ./apitest$(EXEEXT) -b remoteprog_flint
-check-remotetcp-flint: apitest$(EXEEXT)
-	$(TESTS_ENVIRONMENT) ./apitest$(EXEEXT) -b remotetcp_flint
-endif
-endif
-
-if BUILD_BACKEND_CHERT
-check-multi-chert: apitest$(EXEEXT)
-	$(TESTS_ENVIRONMENT) ./apitest$(EXEEXT) -b multi_chert
-check-chert: apitest$(EXEEXT)
-	$(TESTS_ENVIRONMENT) ./apitest$(EXEEXT) -b chert
-endif
-
-if BUILD_BACKEND_FLINT
-check-multi-flint: apitest$(EXEEXT)
-	$(TESTS_ENVIRONMENT) ./apitest$(EXEEXT) -b multi_flint
 check-flint: apitest$(EXEEXT)
 	$(TESTS_ENVIRONMENT) ./apitest$(EXEEXT) -b flint
 endif
 
+if BUILD_BACKEND_QUARTZ
+check-quartz: btreetest$(EXEEXT) quartztest$(EXEEXT) apitest$(EXEEXT)
+	$(TESTS_ENVIRONMENT) ./btreetest$(EXEEXT)
+	$(TESTS_ENVIRONMENT) ./quartztest$(EXEEXT)
+	$(TESTS_ENVIRONMENT) ./apitest$(EXEEXT) -b quartz
+
+quartz_check_programs = btreetest quartztest
+quartz_tests= btreetest$(EXEEXT) quartztest$(EXEEXT)
+
+# Only quartztest and btreetest need this, but if we put it in INCLUDES
+# then we can use the same objects for the testsuite harness for all
+# test programs.
+INCLUDES += -I$(top_srcdir)/backends/quartz
+endif
+
 ## Test programs to be run
-TESTS = apitest$(EXEEXT) internaltest$(EXEEXT) stemtest$(EXEEXT) \
- queryparsertest$(EXEEXT) termgentest$(EXEEXT)
+TESTS = $(quartz_tests) \
+ apitest$(EXEEXT) internaltest$(EXEEXT) stemtest$(EXEEXT) \
+ queryparsertest$(EXEEXT) \
+ termgentest$(EXEEXT)
 
 ## Programs to build
-check_PROGRAMS = apitest internaltest stemtest queryparsertest termgentest
+check_PROGRAMS = $(quartz_check_programs) \
+ apitest internaltest stemtest queryparsertest termgentest
 
 # Make sure runtest is up to date before running tests
 check_SCRIPTS = runtest
@@ -95,8 +83,7 @@
 noinst_HEADERS = apitest.h
 
 collated_apitest_sources = api_anydb.cc api_db.cc api_generated.cc api_nodb.cc \
- api_posdb.cc api_replicate.cc api_sorting.cc api_transdb.cc api_unicode.cc \
- api_valuestats.cc api_wrdb.cc
+ api_posdb.cc api_sorting.cc api_transdb.cc api_unicode.cc api_wrdb.cc
 
 apitest_SOURCES = apitest.cc $(collated_apitest_sources) \
  api_all.h api_collated.h $(testharness_sources)
@@ -111,6 +98,14 @@
 internaltest_SOURCES = internaltest.cc $(testharness_sources)
 internaltest_LDFLAGS = -no-install $(ldflags)
 internaltest_LDADD = ../libgetopt.la ../libxapian.la
+
+btreetest_SOURCES = btreetest.cc $(testharness_sources)
+btreetest_LDFLAGS = -no-install $(ldflags)
+btreetest_LDADD = ../libgetopt.la ../libquartzcheck.la ../libxapian.la
+
+quartztest_SOURCES = quartztest.cc $(testharness_sources)
+quartztest_LDFLAGS = -no-install $(ldflags)
+quartztest_LDADD = ../libgetopt.la ../libxapian.la
 
 queryparsertest_SOURCES = queryparsertest.cc $(testharness_sources)
 queryparsertest_LDFLAGS = -no-install $(ldflags)
@@ -142,8 +137,8 @@
 	    test -f api_collated.stamp; exit $$?; \
 	  fi; \
 	fi
-api_collated.stamp: $(collated_apitest_sources) collate-test
-	$(PERL) "$(srcdir)/collate-test" "$(srcdir)" api_all.h $(collated_apitest_sources) > api_collated.hT
+api_collated.stamp: $(collated_apitest_sources) collate-apitest
+	$(PERL) "$(srcdir)/collate-apitest" "$(srcdir)" $(collated_apitest_sources) > api_collated.hT
 	mv api_collated.hT api_collated.h
 	touch $@
 
@@ -152,7 +147,7 @@
 	mv api_generated.ccT api_generated.cc
 endif
 
-EXTRA_DIST = collate-test generate-api_generated api_all.h api_collated.h \
+EXTRA_DIST = collate-apitest generate-api_generated api_all.h api_collated.h \
 	$(collated_apitest_sources:.cc=.h) dir_contents
 
 ## Distribute test data:
@@ -174,6 +169,10 @@
 	testdata/apitest_manydocs.txt \
 	testdata/apitest_sortrel.txt \
 	testdata/etext.txt \
+	testdata/btreetest_ord+ \
+	testdata/btreetest_ord- \
+	testdata/btreetest_ordnum+ \
+	testdata/btreetest_ordnum- \
 	testdata/flint-0.9.9/flicklock \
 	testdata/flint-0.9.9/iamflint \
 	testdata/flint-0.9.9/position.baseA \
@@ -208,7 +207,6 @@
 	testdata/flint-1.0.2/termlist.DB
 
 clean-local:
-	rm -rf .chert .flint .multi .multichert .multiflint
-
-include perftest/Makefile.mk
+	rm -rf .flint .quartz .quartztmp .btreetmp .multi
+
 include harness/Makefile.mk