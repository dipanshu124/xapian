/** @file  remoteconnection.cc
 *  @brief RemoteConnection class used by the remote backend.
 */
/* Copyright (C) 2006,2007,2008 Olly Betts
 *
 * This program is free software; you can redistribute it and/or modify
 * it under the terms of the GNU General Public License as published by
 * the Free Software Foundation; either version 2 of the License, or
 * (at your option) any later version.
 *
 * This program is distributed in the hope that it will be useful,
 * but WITHOUT ANY WARRANTY; without even the implied warranty of
 * MERCHANTABILITY or FITNESS FOR A PARTICULAR PURPOSE.  See the
 * GNU General Public License for more details.
 *
 * You should have received a copy of the GNU General Public License
 * along with this program; if not, write to the Free Software
 * Foundation, Inc., 51 Franklin St, Fifth Floor, Boston, MA  02110-1301 USA
 */

#include <config.h>

#include "remoteconnection.h"

#include <xapian/error.h>

#include "safeerrno.h"
#include "safefcntl.h"
#include "safeunistd.h"

#include <algorithm>
#include <string>

#include "omassert.h"
#include "omdebug.h"
#include "omtime.h"
#include "serialise.h"
#include "socket_utils.h"
#include "utils.h"

#ifndef __WIN32__
# include "safesysselect.h"
#else
# include "msvc_posix_wrapper.h"
#endif

using namespace std;

#define CHUNKSIZE 4096

#ifdef __WIN32__
inline void
update_overlapped_offset(WSAOVERLAPPED & overlapped, DWORD n)
{
    STATIC_ASSERT_UNSIGNED_TYPE(DWORD); // signed overflow is undefined.
    overlapped.Offset += n;
    if (overlapped.Offset < n) ++overlapped.OffsetHigh;
}
#endif

RemoteConnection::RemoteConnection(int fdin_, int fdout_,
				   const string & context_)
    : fdin(fdin_), fdout(fdout_), context(context_)
{
#ifdef __WIN32__
    memset(&overlapped, 0, sizeof(overlapped));
    overlapped.hEvent = CreateEvent(NULL, FALSE, FALSE, NULL);
    if (!overlapped.hEvent)
	throw Xapian::NetworkError("Failed to setup OVERLAPPED",
				   context, -(int)GetLastError());

#endif
}

RemoteConnection::~RemoteConnection()
{
#ifdef __WIN32__
    if (overlapped.hEvent)
	CloseHandle(overlapped.hEvent);
#endif
}

void
RemoteConnection::read_at_least(size_t min_len, const OmTime & end_time)
{
    DEBUGCALL(REMOTE, string, "RemoteConnection::read_at_least",
	      min_len << ", " << end_time);

    if (buffer.length() >= min_len) return;

#ifdef __WIN32__
    HANDLE hin = fd_to_handle(fdin);
    do {
	char buf[CHUNKSIZE];
	DWORD received;
	BOOL ok = ReadFile(hin, buf, sizeof(buf), &received, &overlapped);
	if (!ok) {
	    int errcode = GetLastError();
	    if (errcode != ERROR_IO_PENDING)
		throw Xapian::NetworkError("read failed", context, -errcode);
	    // Is asynch - just wait for the data to be received or a timeout.
	    DWORD waitrc;
	    waitrc = WaitForSingleObject(overlapped.hEvent, calc_read_wait_msecs(end_time));
	    if (waitrc != WAIT_OBJECT_0) {
		DEBUGLINE(REMOTE, "read: timeout has expired");
		throw Xapian::NetworkTimeoutError("Timeout expired while trying to read", context);
	    }
	    // Get the final result of the read.
	    if (!GetOverlappedResult(hin, &overlapped, &received, FALSE))
		throw Xapian::NetworkError("Failed to get overlapped result",
					   context, -(int)GetLastError());
	}

	if (received == 0)
	    throw Xapian::NetworkError("Received EOF", context);

	buffer.append(buf, received);

	// We must update the offset in the OVERLAPPED structure manually.
	update_overlapped_offset(overlapped, received);
    } while (buffer.length() < min_len);
#else
    // If there's no end_time, just use blocking I/O.
    if (fcntl(fdin, F_SETFL, end_time.is_set() ? O_NONBLOCK : 0) < 0) {
	throw Xapian::NetworkError("Failed to set fdin non-blocking-ness",
				   context, errno);
    }

    while (true) {
	char buf[CHUNKSIZE];
	ssize_t received = read(fdin, buf, sizeof(buf));

	if (received > 0) {
	    buffer.append(buf, received);
	    if (buffer.length() >= min_len) return;
	    continue;
	}

	if (received == 0)
	    throw Xapian::NetworkError("Received EOF", context);

	DEBUGLINE(REMOTE, "read gave errno = " << strerror(errno));
	if (errno == EINTR) continue;

	if (errno != EAGAIN)
	    throw Xapian::NetworkError("read failed", context, errno);

	Assert(end_time.is_set());
	while (true) {
	    // Calculate how far in the future end_time is.
	    OmTime time_diff = end_time - OmTime::now();
	    // Check if the timeout has expired.
	    if (time_diff.sec < 0) {
		DEBUGLINE(REMOTE, "read: timeout has expired");
		throw Xapian::NetworkTimeoutError("Timeout expired while trying to read", context);
	    }

	    struct timeval tv;
	    tv.tv_sec = time_diff.sec;
	    tv.tv_usec = time_diff.usec;

	    // Use select to wait until there is data or the timeout is reached.
	    fd_set fdset;
	    FD_ZERO(&fdset);
	    FD_SET(fdin, &fdset);

	    int select_result = select(fdin + 1, &fdset, 0, &fdset, &tv);
	    if (select_result > 0) break;

	    if (select_result == 0)
		throw Xapian::NetworkTimeoutError("Timeout expired while trying to read", context);

	    // EINTR means select was interrupted by a signal.
	    if (errno != EINTR)
		throw Xapian::NetworkError("select failed during read", context, errno);
	}
    }
#endif
}

bool
RemoteConnection::ready_to_read() const
{
    DEBUGCALL(REMOTE, bool, "RemoteConnection::ready_to_read", "");

    if (!buffer.empty()) RETURN(true);

    // Use select to see if there's data available to be read.
    fd_set fdset;
    FD_ZERO(&fdset);
    FD_SET(fdin, &fdset);

    // Set a 0.1 second timeout to avoid a busy loop.
    // FIXME: this would be much better done by exposing the fd so that the
    // matcher can call select on all the fds involved...
    struct timeval tv;
    tv.tv_sec = 0;
    tv.tv_usec = 100000;
    RETURN(select(fdin + 1, &fdset, 0, &fdset, &tv) > 0);
}

void
RemoteConnection::send_message(char type, const string &message, const OmTime & end_time)
{
    DEBUGCALL(REMOTE, void, "RemoteConnection::send_message",
	      type << ", " << message << ", " << end_time);

    string header;
    header += type;
    header += encode_length(message.size());

#ifdef __WIN32__
    HANDLE hout = fd_to_handle(fdout);
    const string * str = &header;

    size_t count = 0;
    while (true) {
	DWORD n;
	BOOL ok = WriteFile(hout, str->data() + count, str->size() - count, &n, &overlapped);
	if (!ok) {
	    int errcode = GetLastError();
	    if (errcode != ERROR_IO_PENDING)
		throw Xapian::NetworkError("write failed", context, -errcode);
	    // Just wait for the data to be received, or a timeout.
	    DWORD waitrc;
	    waitrc = WaitForSingleObject(overlapped.hEvent, calc_read_wait_msecs(end_time));
	    if (waitrc != WAIT_OBJECT_0) {
		DEBUGLINE(REMOTE, "write: timeout has expired");
		throw Xapian::NetworkTimeoutError("Timeout expired while trying to write", context);
	    }
	    // Get the final result.
	    if (!GetOverlappedResult(hout, &overlapped, &n, FALSE))
		throw Xapian::NetworkError("Failed to get overlapped result",
					   context, -(int)GetLastError());
	}

	count += n;

	// We must update the offset in the OVERLAPPED structure manually.
	update_overlapped_offset(overlapped, n);

	if (count == str->size()) {
	    if (str == &message || message.empty()) return;
	    str = &message;
	    count = 0;
	}
    }
#else
    // If there's no end_time, just use blocking I/O.
    if (fcntl(fdout, F_SETFL, end_time.is_set() ? O_NONBLOCK : 0) < 0) {
	throw Xapian::NetworkError("Failed to set fdout non-blocking-ness",
				   context, errno);
    }

    const string * str = &header;

    fd_set fdset;
    size_t count = 0;
    while (true) {
	// We've set write to non-blocking, so just try writing as there
	// will usually be space.
	ssize_t n = write(fdout, str->data() + count, str->size() - count);

	if (n >= 0) {
	    count += n;
	    if (count == str->size()) {
		if (str == &message || message.empty()) return;
		str = &message;
		count = 0;
	    }
	    continue;
	}

	DEBUGLINE(REMOTE, "write gave errno = " << strerror(errno));
	if (errno == EINTR) continue;

	if (errno != EAGAIN)
	    throw Xapian::NetworkError("write failed", context, errno);

	// Use select to wait until there is space or the timeout is reached.
	FD_ZERO(&fdset);
	FD_SET(fdout, &fdset);

	OmTime time_diff(end_time - OmTime::now());
	if (time_diff.sec < 0) {
	    DEBUGLINE(REMOTE, "write: timeout has expired");
	    throw Xapian::NetworkTimeoutError("Timeout expired while trying to write", context);
	}

	struct timeval tv;
	tv.tv_sec = time_diff.sec;
	tv.tv_usec = time_diff.usec;

	int select_result = select(fdout + 1, 0, &fdset, &fdset, &tv);

	if (select_result < 0) {
	    if (errno == EINTR) {
		// EINTR means select was interrupted by a signal.
		// We could just retry the select, but it's easier to just
		// retry the write.
		continue;
	    }
	    throw Xapian::NetworkError("select failed during write", context, errno);
	}

	if (select_result == 0)
	    throw Xapian::NetworkTimeoutError("Timeout expired while trying to write", context);
    }
#endif
}

void
RemoteConnection::send_file(char type, const string &file, const OmTime & end_time)
{
    DEBUGCALL(REMOTE, void, "RemoteConnection::send_file",
	      type << ", " << file << ", " << end_time);

#ifdef __WIN32__
    int fd = msvc_posix_open(file.c_str(), O_RDONLY);
#else
    int fd = open(file.c_str(), O_RDONLY);
#endif
    if (fd == -1) throw Xapian::NetworkError("File not found: " + file, errno);
    fdcloser closefd(fd);

    off_t size;
    {
	struct stat sb;
	if (fstat(fd, &sb) == -1)
	    throw Xapian::NetworkError("Couldn't stat file: " + file, errno);
	size = sb.st_size;
    }

    char buf[CHUNKSIZE];
    buf[0] = type;
    size_t c = 1;
    {
	string enc_size = encode_length(size);
	c += enc_size.size();
	// An encoded length should be just a few bytes.
	AssertRel(c, <=, sizeof(buf));
	memcpy(buf + 1, enc_size.data(), enc_size.size());
    }

#ifdef __WIN32__
    HANDLE hout = fd_to_handle(fdout);
    size_t count = 0;
    while (true) {
	DWORD n;
	BOOL ok = WriteFile(hout, buf + count, c - count, &n, &overlapped);
	if (!ok) {
	    int errcode = GetLastError();
	    if (errcode != ERROR_IO_PENDING)
		throw Xapian::NetworkError("write failed", context, -errcode);
	    // Just wait for the data to be received, or a timeout.
	    DWORD waitrc;
	    waitrc = WaitForSingleObject(overlapped.hEvent, calc_read_wait_msecs(end_time));
	    if (waitrc != WAIT_OBJECT_0) {
		DEBUGLINE(REMOTE, "write: timeout has expired");
		throw Xapian::NetworkTimeoutError("Timeout expired while trying to write", context);
	    }
	    // Get the final result.
	    if (!GetOverlappedResult(hout, &overlapped, &n, FALSE))
		throw Xapian::NetworkError("Failed to get overlapped result",
					   context, -(int)GetLastError());
	}

	count += n;

	// We must update the offset in the OVERLAPPED structure manually.
	update_overlapped_offset(overlapped, n);

	if (count == c) {
	    if (size == 0) return;

	    ssize_t res;
	    do {
		res = read(fd, buf, sizeof(buf));
	    } while (res < 0 && errno == EINTR);
	    if (res < 0) throw Xapian::NetworkError("read failed", errno);
	    c = size_t(res);

	    size -= c;
	    count = 0;
	}
    }
#else
    // If there's no end_time, just use blocking I/O.
    if (fcntl(fdout, F_SETFL, end_time.is_set() ? O_NONBLOCK : 0) < 0) {
	throw Xapian::NetworkError("Failed to set fdout non-blocking-ness",
				   context, errno);
    }

    fd_set fdset;
    size_t count = 0;
    while (true) {
	// We've set write to non-blocking, so just try writing as there
	// will usually be space.
	ssize_t n = write(fdout, buf + count, c - count);

	if (n >= 0) {
	    count += n;
	    if (count == c) {
		if (size == 0) return;

		ssize_t res;
		do {
		    res = read(fd, buf, sizeof(buf));
		} while (res < 0 && errno == EINTR);
		if (res < 0) throw Xapian::NetworkError("read failed", errno);
		c = size_t(res);

		size -= c;
		count = 0;
	    }
	    continue;
	}

	DEBUGLINE(REMOTE, "write gave errno = " << strerror(errno));
	if (errno == EINTR) continue;

	if (errno != EAGAIN)
	    throw Xapian::NetworkError("write failed", context, errno);

	// Use select to wait until there is space or the timeout is reached.
	FD_ZERO(&fdset);
	FD_SET(fdout, &fdset);

	OmTime time_diff(end_time - OmTime::now());
	if (time_diff.sec < 0) {
	    DEBUGLINE(REMOTE, "write: timeout has expired");
	    throw Xapian::NetworkTimeoutError("Timeout expired while trying to write", context);
	}

	struct timeval tv;
	tv.tv_sec = time_diff.sec;
	tv.tv_usec = time_diff.usec;

	int select_result = select(fdout + 1, 0, &fdset, &fdset, &tv);

	if (select_result < 0) {
	    if (errno == EINTR) {
		// EINTR means select was interrupted by a signal.
		// We could just retry the select, but it's easier to just
		// retry the write.
		continue;
	    }
	    throw Xapian::NetworkError("select failed during write", context, errno);
	}

	if (select_result == 0)
	    throw Xapian::NetworkTimeoutError("Timeout expired while trying to write", context);
    }
#endif
}

char
RemoteConnection::sniff_next_message_type(const OmTime & end_time)
{
    DEBUGCALL(REMOTE, char, "RemoteConnection::get_message",
	      "[result], " << end_time);

    read_at_least(1, end_time);
    char type = buffer[0];
    RETURN(type);
}

char
RemoteConnection::get_message(string &result, const OmTime & end_time)
{
    DEBUGCALL(REMOTE, char, "RemoteConnection::get_message",
	      "[result], " << end_time);

    read_at_least(2, end_time);
    size_t len = static_cast<unsigned char>(buffer[1]);
    read_at_least(len + 2, end_time);
    if (len != 0xff) {
	result.assign(buffer.data() + 2, len);
	char type = buffer[0];
	buffer.erase(0, len + 2);
	RETURN(type);
    }
    len = 0;
    string::const_iterator i = buffer.begin() + 2;
    unsigned char ch;
    int shift = 0;
    do {
	if (i == buffer.end() || shift > 28) {
	    // Something is very wrong...
	    throw Xapian::NetworkError("Insane message length specified!");
	}
	ch = *i++;
	len |= size_t(ch & 0x7f) << shift;
	shift += 7;
    } while ((ch & 0x80) == 0);
    len += 255;
    size_t header_len = (i - buffer.begin());
    read_at_least(header_len + len, end_time);
    result.assign(buffer.data() + header_len, len);
    char type = buffer[0];
    buffer.erase(0, header_len + len);
    RETURN(type);
}

char
RemoteConnection::get_message_chunked(const OmTime & end_time)
{
    DEBUGCALL(REMOTE, char, "RemoteConnection::get_message_chunked", end_time);

    read_at_least(2, end_time);
    off_t len = static_cast<unsigned char>(buffer[1]);
    if (len != 0xff) {
	chunked_data_left = len;
	char type = buffer[0];
	buffer.erase(0, 2);
	RETURN(type);
    }
    read_at_least(len + 2, end_time);
    len = 0;
    string::const_iterator i = buffer.begin() + 2;
    unsigned char ch;
    int shift = 0;
    do {
	// Allow a full 64 bits for message lengths - anything longer than that
	// is almost certainly a corrupt value.
	if (i == buffer.end() || shift > 63) {
	    // Something is very wrong...
	    throw Xapian::NetworkError("Insane message length specified!");
	}
	ch = *i++;
	len |= off_t(ch & 0x7f) << shift;
	shift += 7;
    } while ((ch & 0x80) == 0);
    len += 255;
    chunked_data_left = len;
    char type = buffer[0];
    size_t header_len = (i - buffer.begin());
    buffer.erase(0, header_len);
    RETURN(type);
}

bool
RemoteConnection::get_message_chunk(string &result, size_t at_least,
				    const OmTime & end_time)
{
    DEBUGCALL(REMOTE, bool, "RemoteConnection::get_message_chunk",
	      result << ", " << at_least << ", " << end_time);

    if (at_least <= result.size()) RETURN(true);
    at_least -= result.size();

    bool read_enough = (off_t(at_least) <= chunked_data_left);
    if (!read_enough) at_least = size_t(chunked_data_left);

    read_at_least(at_least, end_time);

    size_t retlen(min(off_t(buffer.size()), chunked_data_left));
    result.append(buffer, 0, retlen);
    buffer.erase(0, retlen);
    chunked_data_left -= retlen;

    RETURN(read_enough);
}

/** Write n bytes from block pointed to by p to file descriptor fd. */
static void write_all(int fd, const char * p, size_t n)
{
    while (n) {
	int c = write(fd, p, n);
	if (c < 0) {
	    if (errno == EINTR) continue;
	    throw Xapian::NetworkError("Error writing to file", errno);
	}
	p += c;
	n -= c;
    }
}

char
RemoteConnection::receive_file(const string &file, const OmTime & end_time)
{
    DEBUGCALL(REMOTE, char, "RemoteConnection::receive_file",
	      file << ", " << end_time);

#ifdef __WIN32__
    // Do we want to be able to delete the file during writing?
    int fd = msvc_posix_open(file.c_str(), O_WRONLY|O_CREAT|O_TRUNC);
#else
    int fd = open(file.c_str(), O_WRONLY|O_CREAT|O_TRUNC, 0666);
#endif
    if (fd == -1) throw Xapian::NetworkError("Couldn't open file for writing: " + file, errno);
    fdcloser closefd(fd);

    read_at_least(2, end_time);
    size_t len = static_cast<unsigned char>(buffer[1]);
    read_at_least(len + 2, end_time);
    if (len != 0xff) {
	write_all(fd, buffer.data() + 2, len);
	char type = buffer[0];
	buffer.erase(0, len + 2);
	RETURN(type);
    }
    len = 0;
    string::const_iterator i = buffer.begin() + 2;
    unsigned char ch;
    int shift = 0;
    do {
	if (i == buffer.end() || shift > 28) {
	    // Something is very wrong...
	    throw Xapian::NetworkError("Insane message length specified!");
	}
	ch = *i++;
	len |= size_t(ch & 0x7f) << shift;
	shift += 7;
    } while ((ch & 0x80) == 0);
    len += 255;
    size_t header_len = (i - buffer.begin());
    size_t remainlen(min(buffer.size() - header_len, len));
    write_all(fd, buffer.data() + header_len, remainlen);
    len -= remainlen;
    char type = buffer[0];
    buffer.erase(0, header_len + remainlen);
    while (len > 0) {
	read_at_least(min(len, size_t(CHUNKSIZE)), end_time);
	remainlen = min(buffer.size(), len);
	write_all(fd, buffer.data(), remainlen);
	len -= remainlen;
	buffer.erase(0, remainlen);
    }
    RETURN(type);
}

void
RemoteConnection::do_close(bool wait)
{
    DEBUGCALL(REMOTE, void, "RemoteConnection::do_close", wait);

<<<<<<< HEAD
    if (fdin >= 0) {
	if (wait) {
	    // We can be called from a destructor, so we can't throw an
	    // exception.
	    try {
		send_message(MSG_SHUTDOWN, string(), OmTime());
	    } catch (...) {
	    }
#ifdef __WIN32__
	    HANDLE hin = fd_to_handle(fdin);
	    char dummy;
	    DWORD received;
	    BOOL ok = ReadFile(hin, &dummy, 1, &received, &overlapped);
	    if (!ok && GetLastError() == ERROR_IO_PENDING) {
		// Wait for asynchronous read to complete.
		(void)WaitForSingleObject(overlapped.hEvent, INFINITE);
	    }
#else
	    // Wait for the connection to be closed - when this happens
	    // select() will report that a read won't block.
	    fd_set fdset;
	    FD_ZERO(&fdset);
	    FD_SET(fdin, &fdset);
	    int res;
	    do {
		res = select(fdin + 1, &fdset, 0, &fdset, NULL);
	    } while (res < 0 && errno == EINTR);
#endif
	}
	close_fd_or_socket(fdin);

	// If the same fd is used in both directions, don't close it twice.
	if (fdin == fdout) fdout = -1;

	fdin = -1;
    }

    if (fdout >= 0) {
	close_fd_or_socket(fdout);
	fdout = -1;
=======
    if (fdout == -1) return;
    // We can be called from a destructor, so we can't throw an exception.
    if (wait) {
	try {
	    send_message(MSG_SHUTDOWN, string(), OmTime());
	} catch (...) {
	}
#ifdef __WIN32__
	HANDLE hin = fd_to_handle(fdin);
	char dummy;
	DWORD received;
	BOOL ok = ReadFile(hin, &dummy, 1, &received, &overlapped);
	if (!ok && GetLastError() == ERROR_IO_PENDING) {
	    // Wait for asynchronous read to complete.
	    (void)WaitForSingleObject(overlapped.hEvent, INFINITE);
	}
#else
	// Wait for the connection to be closed - when this happens
	// select() will report that a read won't block.
	fd_set fdset;
	FD_ZERO(&fdset);
	FD_SET(fdin, &fdset);
	int res;
	do {
	    res = select(fdin + 1, &fdset, 0, &fdset, NULL);
	} while (res < 0 && errno == EINTR);
#endif
>>>>>>> 3951e04a
    }
}

#ifdef __WIN32__
DWORD
RemoteConnection::calc_read_wait_msecs(const OmTime & end_time)
{
    if (!end_time.is_set())
	return INFINITE;

    // Calculate how far in the future end_time is.
    OmTime now(OmTime::now());

    DWORD msecs;

    // msecs is unsigned, so we mustn't try and return a negative value
    if (now > end_time) {
	throw Xapian::NetworkTimeoutError("Timeout expired before starting read", context);
    }
    OmTime time_diff = end_time - now;
    msecs = time_diff.sec * 1000 + time_diff.usec / 1000;
    return msecs;
}
#endif<|MERGE_RESOLUTION|>--- conflicted
+++ resolved
@@ -1,7 +1,7 @@
 /** @file  remoteconnection.cc
  *  @brief RemoteConnection class used by the remote backend.
  */
-/* Copyright (C) 2006,2007,2008 Olly Betts
+/* Copyright (C) 2006,2007 Olly Betts
  *
  * This program is free software; you can redistribute it and/or modify
  * it under the terms of the GNU General Public License as published by
@@ -20,42 +20,99 @@
 
 #include <config.h>
 
-#include "remoteconnection.h"
-
 #include <xapian/error.h>
 
 #include "safeerrno.h"
 #include "safefcntl.h"
 #include "safeunistd.h"
 
-#include <algorithm>
 #include <string>
 
 #include "omassert.h"
 #include "omdebug.h"
 #include "omtime.h"
+#include "remoteconnection.h"
 #include "serialise.h"
-#include "socket_utils.h"
-#include "utils.h"
 
 #ifndef __WIN32__
 # include "safesysselect.h"
+#endif
+
+using namespace std;
+
+#ifdef __WIN32__
+// __STDC_SECURE_LIB__ doesn't appear to be publicly documented, but appears
+// to be a good idea.  We cribbed this test from the python sources - see, for
+// example, http://svn.python.org/view?rev=47223&view=rev
+# if defined _MSC_VER && _MSC_VER >= 1400 && defined __STDC_SECURE_LIB__
+#  include <stdlib.h> // For _set_invalid_parameter_handler(), etc.
+#  include <crtdbg.h> // For _CrtSetReportMode, etc.
+
+/** A dummy invalid parameter handler which ignores the error. */
+static void dummy_handler(const wchar_t*,
+			  const wchar_t*,
+			  const wchar_t*,
+			  unsigned int,
+			  uintptr_t)
+{
+}
+
+// Recent versions of MSVC call an "_invalid_parameter_handler" if a
+// CRT function receives an invalid parameter.  However, there are cases
+// where this is totally reasonable.  To avoid the application dying,
+// you just need to instantiate the MSVCIgnoreInvalidParameter class in
+// the scope where you want MSVC to ignore invalid parameters.
+class MSVCIgnoreInvalidParameter {
+    _invalid_parameter_handler old_handler;
+    int old_report_mode;
+
+  public:
+    MSVCIgnoreInvalidParameter() {
+	// Install a dummy handler to avoid the program dying.
+	old_handler = _set_invalid_parameter_handler(dummy_handler);
+	// Make sure that no dialog boxes appear.
+	old_report_mode = _CrtSetReportMode(_CRT_ASSERT, 0);
+    }
+
+    ~MSVCIgnoreInvalidParameter() {
+	// Restore the previous settings.
+	_set_invalid_parameter_handler(old_handler);
+	_CrtSetReportMode(_CRT_ASSERT, old_report_mode);
+    }
+};
+# else
+// Mingw seems to be free of this insanity, so for this and older MSVC versions
+// define a dummy class to allow MSVCIgnoreInvalidParameter to be used
+// unconditionally.
+struct MSVCIgnoreInvalidParameter {
+    // Provide an explicit constructor so this isn't a POD struct - this seems
+    // to prevent GCC warning about an unused variable whenever we instantiate
+    // this class.
+    MSVCIgnoreInvalidParameter() { }
+};
+# endif
+
+/// Convert an fd (which might be a socket) to a WIN32 HANDLE.
+static HANDLE fd_to_handle(int fd) {
+    MSVCIgnoreInvalidParameter invalid_handle_value_is_ok;
+    HANDLE handle = (HANDLE)_get_osfhandle(fd);
+    // On WIN32, a socket fd isn't the same as a non-socket fd - in fact
+    // it's already a HANDLE!
+    return (handle != INVALID_HANDLE_VALUE ? handle : (HANDLE)fd);
+}
+
+/// Close an fd, which might be a socket.
+static void close_fd_or_socket(int fd) {
+    MSVCIgnoreInvalidParameter invalid_fd_value_is_ok;
+    if (close(fd) == -1 && errno == EBADF) {
+	// Bad file descriptor - probably because the fd is actually
+	// a socket.
+	closesocket(fd);
+    }
+}
 #else
-# include "msvc_posix_wrapper.h"
-#endif
-
-using namespace std;
-
-#define CHUNKSIZE 4096
-
-#ifdef __WIN32__
-inline void
-update_overlapped_offset(WSAOVERLAPPED & overlapped, DWORD n)
-{
-    STATIC_ASSERT_UNSIGNED_TYPE(DWORD); // signed overflow is undefined.
-    overlapped.Offset += n;
-    if (overlapped.Offset < n) ++overlapped.OffsetHigh;
-}
+// There's no distinction between sockets and other fds on UNIX.
+inline void close_fd_or_socket(int fd) { close(fd); }
 #endif
 
 RemoteConnection::RemoteConnection(int fdin_, int fdout_,
@@ -91,7 +148,7 @@
 #ifdef __WIN32__
     HANDLE hin = fd_to_handle(fdin);
     do {
-	char buf[CHUNKSIZE];
+	char buf[4096];
 	DWORD received;
 	BOOL ok = ReadFile(hin, buf, sizeof(buf), &received, &overlapped);
 	if (!ok) {
@@ -115,9 +172,6 @@
 	    throw Xapian::NetworkError("Received EOF", context);
 
 	buffer.append(buf, received);
-
-	// We must update the offset in the OVERLAPPED structure manually.
-	update_overlapped_offset(overlapped, received);
     } while (buffer.length() < min_len);
 #else
     // If there's no end_time, just use blocking I/O.
@@ -127,7 +181,7 @@
     }
 
     while (true) {
-	char buf[CHUNKSIZE];
+	char buf[4096];
 	ssize_t received = read(fdin, buf, sizeof(buf));
 
 	if (received > 0) {
@@ -235,10 +289,6 @@
 	}
 
 	count += n;
-
-	// We must update the offset in the OVERLAPPED structure manually.
-	update_overlapped_offset(overlapped, n);
-
 	if (count == str->size()) {
 	    if (str == &message || message.empty()) return;
 	    str = &message;
@@ -307,162 +357,6 @@
 	    throw Xapian::NetworkTimeoutError("Timeout expired while trying to write", context);
     }
 #endif
-}
-
-void
-RemoteConnection::send_file(char type, const string &file, const OmTime & end_time)
-{
-    DEBUGCALL(REMOTE, void, "RemoteConnection::send_file",
-	      type << ", " << file << ", " << end_time);
-
-#ifdef __WIN32__
-    int fd = msvc_posix_open(file.c_str(), O_RDONLY);
-#else
-    int fd = open(file.c_str(), O_RDONLY);
-#endif
-    if (fd == -1) throw Xapian::NetworkError("File not found: " + file, errno);
-    fdcloser closefd(fd);
-
-    off_t size;
-    {
-	struct stat sb;
-	if (fstat(fd, &sb) == -1)
-	    throw Xapian::NetworkError("Couldn't stat file: " + file, errno);
-	size = sb.st_size;
-    }
-
-    char buf[CHUNKSIZE];
-    buf[0] = type;
-    size_t c = 1;
-    {
-	string enc_size = encode_length(size);
-	c += enc_size.size();
-	// An encoded length should be just a few bytes.
-	AssertRel(c, <=, sizeof(buf));
-	memcpy(buf + 1, enc_size.data(), enc_size.size());
-    }
-
-#ifdef __WIN32__
-    HANDLE hout = fd_to_handle(fdout);
-    size_t count = 0;
-    while (true) {
-	DWORD n;
-	BOOL ok = WriteFile(hout, buf + count, c - count, &n, &overlapped);
-	if (!ok) {
-	    int errcode = GetLastError();
-	    if (errcode != ERROR_IO_PENDING)
-		throw Xapian::NetworkError("write failed", context, -errcode);
-	    // Just wait for the data to be received, or a timeout.
-	    DWORD waitrc;
-	    waitrc = WaitForSingleObject(overlapped.hEvent, calc_read_wait_msecs(end_time));
-	    if (waitrc != WAIT_OBJECT_0) {
-		DEBUGLINE(REMOTE, "write: timeout has expired");
-		throw Xapian::NetworkTimeoutError("Timeout expired while trying to write", context);
-	    }
-	    // Get the final result.
-	    if (!GetOverlappedResult(hout, &overlapped, &n, FALSE))
-		throw Xapian::NetworkError("Failed to get overlapped result",
-					   context, -(int)GetLastError());
-	}
-
-	count += n;
-
-	// We must update the offset in the OVERLAPPED structure manually.
-	update_overlapped_offset(overlapped, n);
-
-	if (count == c) {
-	    if (size == 0) return;
-
-	    ssize_t res;
-	    do {
-		res = read(fd, buf, sizeof(buf));
-	    } while (res < 0 && errno == EINTR);
-	    if (res < 0) throw Xapian::NetworkError("read failed", errno);
-	    c = size_t(res);
-
-	    size -= c;
-	    count = 0;
-	}
-    }
-#else
-    // If there's no end_time, just use blocking I/O.
-    if (fcntl(fdout, F_SETFL, end_time.is_set() ? O_NONBLOCK : 0) < 0) {
-	throw Xapian::NetworkError("Failed to set fdout non-blocking-ness",
-				   context, errno);
-    }
-
-    fd_set fdset;
-    size_t count = 0;
-    while (true) {
-	// We've set write to non-blocking, so just try writing as there
-	// will usually be space.
-	ssize_t n = write(fdout, buf + count, c - count);
-
-	if (n >= 0) {
-	    count += n;
-	    if (count == c) {
-		if (size == 0) return;
-
-		ssize_t res;
-		do {
-		    res = read(fd, buf, sizeof(buf));
-		} while (res < 0 && errno == EINTR);
-		if (res < 0) throw Xapian::NetworkError("read failed", errno);
-		c = size_t(res);
-
-		size -= c;
-		count = 0;
-	    }
-	    continue;
-	}
-
-	DEBUGLINE(REMOTE, "write gave errno = " << strerror(errno));
-	if (errno == EINTR) continue;
-
-	if (errno != EAGAIN)
-	    throw Xapian::NetworkError("write failed", context, errno);
-
-	// Use select to wait until there is space or the timeout is reached.
-	FD_ZERO(&fdset);
-	FD_SET(fdout, &fdset);
-
-	OmTime time_diff(end_time - OmTime::now());
-	if (time_diff.sec < 0) {
-	    DEBUGLINE(REMOTE, "write: timeout has expired");
-	    throw Xapian::NetworkTimeoutError("Timeout expired while trying to write", context);
-	}
-
-	struct timeval tv;
-	tv.tv_sec = time_diff.sec;
-	tv.tv_usec = time_diff.usec;
-
-	int select_result = select(fdout + 1, 0, &fdset, &fdset, &tv);
-
-	if (select_result < 0) {
-	    if (errno == EINTR) {
-		// EINTR means select was interrupted by a signal.
-		// We could just retry the select, but it's easier to just
-		// retry the write.
-		continue;
-	    }
-	    throw Xapian::NetworkError("select failed during write", context, errno);
-	}
-
-	if (select_result == 0)
-	    throw Xapian::NetworkTimeoutError("Timeout expired while trying to write", context);
-    }
-#endif
-}
-
-char
-RemoteConnection::sniff_next_message_type(const OmTime & end_time)
-{
-    DEBUGCALL(REMOTE, char, "RemoteConnection::get_message",
-	      "[result], " << end_time);
-
-    read_at_least(1, end_time);
-    char type = buffer[0];
-    RETURN(type);
 }
 
 char
@@ -502,181 +396,11 @@
     RETURN(type);
 }
 
-char
-RemoteConnection::get_message_chunked(const OmTime & end_time)
-{
-    DEBUGCALL(REMOTE, char, "RemoteConnection::get_message_chunked", end_time);
-
-    read_at_least(2, end_time);
-    off_t len = static_cast<unsigned char>(buffer[1]);
-    if (len != 0xff) {
-	chunked_data_left = len;
-	char type = buffer[0];
-	buffer.erase(0, 2);
-	RETURN(type);
-    }
-    read_at_least(len + 2, end_time);
-    len = 0;
-    string::const_iterator i = buffer.begin() + 2;
-    unsigned char ch;
-    int shift = 0;
-    do {
-	// Allow a full 64 bits for message lengths - anything longer than that
-	// is almost certainly a corrupt value.
-	if (i == buffer.end() || shift > 63) {
-	    // Something is very wrong...
-	    throw Xapian::NetworkError("Insane message length specified!");
-	}
-	ch = *i++;
-	len |= off_t(ch & 0x7f) << shift;
-	shift += 7;
-    } while ((ch & 0x80) == 0);
-    len += 255;
-    chunked_data_left = len;
-    char type = buffer[0];
-    size_t header_len = (i - buffer.begin());
-    buffer.erase(0, header_len);
-    RETURN(type);
-}
-
-bool
-RemoteConnection::get_message_chunk(string &result, size_t at_least,
-				    const OmTime & end_time)
-{
-    DEBUGCALL(REMOTE, bool, "RemoteConnection::get_message_chunk",
-	      result << ", " << at_least << ", " << end_time);
-
-    if (at_least <= result.size()) RETURN(true);
-    at_least -= result.size();
-
-    bool read_enough = (off_t(at_least) <= chunked_data_left);
-    if (!read_enough) at_least = size_t(chunked_data_left);
-
-    read_at_least(at_least, end_time);
-
-    size_t retlen(min(off_t(buffer.size()), chunked_data_left));
-    result.append(buffer, 0, retlen);
-    buffer.erase(0, retlen);
-    chunked_data_left -= retlen;
-
-    RETURN(read_enough);
-}
-
-/** Write n bytes from block pointed to by p to file descriptor fd. */
-static void write_all(int fd, const char * p, size_t n)
-{
-    while (n) {
-	int c = write(fd, p, n);
-	if (c < 0) {
-	    if (errno == EINTR) continue;
-	    throw Xapian::NetworkError("Error writing to file", errno);
-	}
-	p += c;
-	n -= c;
-    }
-}
-
-char
-RemoteConnection::receive_file(const string &file, const OmTime & end_time)
-{
-    DEBUGCALL(REMOTE, char, "RemoteConnection::receive_file",
-	      file << ", " << end_time);
-
-#ifdef __WIN32__
-    // Do we want to be able to delete the file during writing?
-    int fd = msvc_posix_open(file.c_str(), O_WRONLY|O_CREAT|O_TRUNC);
-#else
-    int fd = open(file.c_str(), O_WRONLY|O_CREAT|O_TRUNC, 0666);
-#endif
-    if (fd == -1) throw Xapian::NetworkError("Couldn't open file for writing: " + file, errno);
-    fdcloser closefd(fd);
-
-    read_at_least(2, end_time);
-    size_t len = static_cast<unsigned char>(buffer[1]);
-    read_at_least(len + 2, end_time);
-    if (len != 0xff) {
-	write_all(fd, buffer.data() + 2, len);
-	char type = buffer[0];
-	buffer.erase(0, len + 2);
-	RETURN(type);
-    }
-    len = 0;
-    string::const_iterator i = buffer.begin() + 2;
-    unsigned char ch;
-    int shift = 0;
-    do {
-	if (i == buffer.end() || shift > 28) {
-	    // Something is very wrong...
-	    throw Xapian::NetworkError("Insane message length specified!");
-	}
-	ch = *i++;
-	len |= size_t(ch & 0x7f) << shift;
-	shift += 7;
-    } while ((ch & 0x80) == 0);
-    len += 255;
-    size_t header_len = (i - buffer.begin());
-    size_t remainlen(min(buffer.size() - header_len, len));
-    write_all(fd, buffer.data() + header_len, remainlen);
-    len -= remainlen;
-    char type = buffer[0];
-    buffer.erase(0, header_len + remainlen);
-    while (len > 0) {
-	read_at_least(min(len, size_t(CHUNKSIZE)), end_time);
-	remainlen = min(buffer.size(), len);
-	write_all(fd, buffer.data(), remainlen);
-	len -= remainlen;
-	buffer.erase(0, remainlen);
-    }
-    RETURN(type);
-}
-
 void
 RemoteConnection::do_close(bool wait)
 {
     DEBUGCALL(REMOTE, void, "RemoteConnection::do_close", wait);
 
-<<<<<<< HEAD
-    if (fdin >= 0) {
-	if (wait) {
-	    // We can be called from a destructor, so we can't throw an
-	    // exception.
-	    try {
-		send_message(MSG_SHUTDOWN, string(), OmTime());
-	    } catch (...) {
-	    }
-#ifdef __WIN32__
-	    HANDLE hin = fd_to_handle(fdin);
-	    char dummy;
-	    DWORD received;
-	    BOOL ok = ReadFile(hin, &dummy, 1, &received, &overlapped);
-	    if (!ok && GetLastError() == ERROR_IO_PENDING) {
-		// Wait for asynchronous read to complete.
-		(void)WaitForSingleObject(overlapped.hEvent, INFINITE);
-	    }
-#else
-	    // Wait for the connection to be closed - when this happens
-	    // select() will report that a read won't block.
-	    fd_set fdset;
-	    FD_ZERO(&fdset);
-	    FD_SET(fdin, &fdset);
-	    int res;
-	    do {
-		res = select(fdin + 1, &fdset, 0, &fdset, NULL);
-	    } while (res < 0 && errno == EINTR);
-#endif
-	}
-	close_fd_or_socket(fdin);
-
-	// If the same fd is used in both directions, don't close it twice.
-	if (fdin == fdout) fdout = -1;
-
-	fdin = -1;
-    }
-
-    if (fdout >= 0) {
-	close_fd_or_socket(fdout);
-	fdout = -1;
-=======
     if (fdout == -1) return;
     // We can be called from a destructor, so we can't throw an exception.
     if (wait) {
@@ -704,8 +428,10 @@
 	    res = select(fdin + 1, &fdset, 0, &fdset, NULL);
 	} while (res < 0 && errno == EINTR);
 #endif
->>>>>>> 3951e04a
-    }
+    }
+    close_fd_or_socket(fdin);
+    if (fdin != fdout) close_fd_or_socket(fdout);
+    fdout = -1;
 }
 
 #ifdef __WIN32__
