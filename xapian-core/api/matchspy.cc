/** @file matchspy.cc
 * @brief MatchSpy implementation.
 */
/* Copyright (C) 2007,2008,2009 Olly Betts
<<<<<<< HEAD
 * Copyright (C) 2007 Lemur Consulting Ltd
=======
 * Copyright (C) 2007,2009 Lemur Consulting Ltd
>>>>>>> bd46b50e
 *
 * This program is free software; you can redistribute it and/or modify
 * it under the terms of the GNU General Public License as published by
 * the Free Software Foundation; either version 2 of the License, or
 * (at your option) any later version.
 *
 * This program is distributed in the hope that it will be useful,
 * but WITHOUT ANY WARRANTY; without even the implied warranty of
 * MERCHANTABILITY or FITNESS FOR A PARTICULAR PURPOSE.  See the
 * GNU General Public License for more details.
 *
 * You should have received a copy of the GNU General Public License
 * along with this program; if not, write to the Free Software
 * Foundation, Inc., 51 Franklin St, Fifth Floor, Boston, MA  02110-1301 USA
 */

#include <config.h>
#include <xapian/matchspy.h>

#include <xapian/document.h>
#include <xapian/error.h>
#include <xapian/queryparser.h>
#include <xapian/serialisationcontext.h>

#include <map>
#include <string>
#include <vector>

#include "autoptr.h"
#include "debuglog.h"
#include "omassert.h"
#include "serialise.h"
#include "stringutils.h"
#include "str.h"

#include <float.h>
#include <math.h>


using namespace std;

namespace Xapian {

MatchSpy::~MatchSpy() {}

MatchSpy *
MatchSpy::clone() const {
    throw UnimplementedError("MatchSpy not suitable for use with remote searches - clone() method unimplemented");
}

string
MatchSpy::name() const {
    throw UnimplementedError("MatchSpy not suitable for use with remote searches - name() method unimplemented");
}

string
MatchSpy::serialise() const {
    throw UnimplementedError("MatchSpy not suitable for use with remote searches - serialise() method unimplemented");
}

MatchSpy *
MatchSpy::unserialise(const string &, const SerialisationContext &) const {
    throw UnimplementedError("MatchSpy not suitable for use with remote searches - unserialise() method unimplemented");
}

string
MatchSpy::serialise_results() const {
    throw UnimplementedError("MatchSpy not suitable for use with remote searches - serialise_results() method unimplemented");
}

<<<<<<< HEAD
    // FIXME - decode_length will throw a NetworkError if the length is too
    // long - should be a more appropriate error.
    size_t currlen = decode_length(&pos, serialised.data() + serialised.size(), true);
    curritem.assign(pos, currlen);
    pos += currlen;
=======
void
MatchSpy::merge_results(const string &) {
    throw UnimplementedError("MatchSpy not suitable for use with remote searches - merge_results() method unimplemented");
>>>>>>> bd46b50e
}

string
MatchSpy::get_description() const {
    return "Xapian::MatchSpy()";
}


/** Compare two StringAndFrequency objects.
 *
 *  The comparison is firstly by frequency (higher is better), then by string
 *  (earlier lexicographic sort is better).
 */
class StringAndFreqCmpByFreq {
  public:
    /// Default constructor
    StringAndFreqCmpByFreq() {}

    /// Return true if a has a higher frequency than b.
    /// If equal, compare by the str, to provide a stable sort order.
    bool operator()(const StringAndFrequency &a,
		    const StringAndFrequency &b) const {
	if (a.get_frequency() > b.get_frequency()) return true;
	if (a.get_frequency() < b.get_frequency()) return false;
	if (a.get_string() > b.get_string()) return false;
	return true;
    }
};

/** Get the most frequent items from a map from string to frequency.
 *
 *  This takes input such as that returned by @a
 *  ValueCountMatchSpy::get_values(), and returns a vector of the most
 *  frequent items in the input.
 *
 *  @param result A vector which will be filled with the most frequent
 *                items, in descending order of frequency.  Items with
 *                the same frequency will be sorted in ascending
 *                alphabetical order.
 *
 *  @param items The map from string to frequency, from which the most
 *               frequent items will be selected.
 *
 *  @param maxitems The maximum number of items to return.
 */
static void
get_most_frequent_items(vector<StringAndFrequency> & result,
			const map<string, doccount> & items,
			size_t maxitems)
{
    result.clear();
    result.reserve(maxitems);
    StringAndFreqCmpByFreq cmpfn;
    bool is_heap(false);

    for (map<string, doccount>::const_iterator i = items.begin();
	 i != items.end(); i++) {
	Assert(result.size() <= maxitems);
	result.push_back(StringAndFrequency(i->first, i->second));
	if (result.size() > maxitems) {
	    // Make the list back into a heap.
	    if (is_heap) {
		// Only the new element isn't in the right place.
		push_heap(result.begin(), result.end(), cmpfn);
	    } else {
		// Need to build heap from scratch.
		make_heap(result.begin(), result.end(), cmpfn);
		is_heap = true;
	    }
	    pop_heap(result.begin(), result.end(), cmpfn);
	    result.pop_back();
	}
    }

    if (is_heap) {
	sort_heap(result.begin(), result.end(), cmpfn);
    } else {
	sort(result.begin(), result.end(), cmpfn);
    }
}

void
ValueCountMatchSpy::operator()(const Document &doc, weight) {
    ++total;
    string val(doc.get_value(slot));
    if (!val.empty()) ++values[val];
}

void
ValueCountMatchSpy::get_top_values(vector<StringAndFrequency> & result,
				   size_t maxvalues) const
{
    get_most_frequent_items(result, values, maxvalues);
}

MatchSpy *
ValueCountMatchSpy::clone() const {
    return new ValueCountMatchSpy(slot);
}

string
ValueCountMatchSpy::name() const {
    return "Xapian::ValueCountMatchSpy";
}

string
ValueCountMatchSpy::serialise() const {
    string result;
    result += encode_length(slot);
    return result;
}

MatchSpy *
ValueCountMatchSpy::unserialise(const string & s,
				const SerialisationContext &) const{
    const char * p = s.data();
    const char * end = p + s.size();

    valueno new_slot = decode_length(&p, end, false);
    if (p != end) {
	throw NetworkError("Junk at end of serialised ValueCountMatchSpy");
    }

    return new ValueCountMatchSpy(new_slot);
}

string
ValueCountMatchSpy::serialise_results() const {
    LOGCALL(REMOTE, string, "ValueCountMatchSpy::serialise_results", "");
    string result;
    result += encode_length(total);
    result += encode_length(values.size());
    for (map<string, doccount>::const_iterator i = values.begin();
	 i != values.end(); ++i) {
	result += encode_length(i->first.size());
	result += i->first;
	result += encode_length(i->second);
    }
    RETURN(result);
}

void
ValueCountMatchSpy::merge_results(const string & s) {
    LOGCALL_VOID(REMOTE, "ValueCountMatchSpy::merge_results", s);
    const char * p = s.data();
    const char * end = p + s.size();

    total += decode_length(&p, end, false);

    map<string, doccount>::size_type items = decode_length(&p, end, false);
    while (p != end) {
	while(items != 0) {
	    size_t vallen = decode_length(&p, end, true);
	    string val(p, vallen);
	    p += vallen;
	    doccount freq = decode_length(&p, end, false);
	    values[val] += freq;
	    --items;
	}
    }
}

string
ValueCountMatchSpy::get_description() const {
    return "Xapian::ValueCountMatchSpy(" + str(total) +
	    " docs seen, looking in " + str(values.size()) + " slots)";
}


inline double sqrd(double x) { return x * x; }

/** Calculate a score based on how evenly distributed the frequencies of a set
 *  of values are.
 */
template<class T> double
do_score_evenness(const map<T, doccount> & values,
		  doccount total,
		  double desired_no_of_categories)
{
    if (total == 0) return 0.0;

    size_t total_unset = total;
    double score = 0.0;

    if (desired_no_of_categories <= 0.0)
	desired_no_of_categories = values.size();

    double avg = double(total) / desired_no_of_categories;

    typename map<T, doccount>::const_iterator i;
    for (i = values.begin(); i != values.end(); ++i) {
	size_t count = i->second;
	total_unset -= count;
	score += sqrd(count - avg);
    }
    if (total_unset) score += sqrd(total_unset - avg);

    // Scale down so the total number of items doesn't make a difference.
    score /= sqrd(total);

    // Bias towards returning the number of categories requested.
    score += 0.01 * sqrd(desired_no_of_categories - values.size());

    return score;
}

double score_evenness(const map<string, doccount> & values,
		      doccount total,
		      double desired_no_of_categories) {
    return do_score_evenness(values, total, desired_no_of_categories);
}

double score_evenness(const map<NumericRange, doccount> & values,
		      doccount total,
		      double desired_no_of_categories) {
    return do_score_evenness(values, total, desired_no_of_categories);
}

double score_evenness(const ValueCountMatchSpy & spy,
		      double desired_no_of_categories) {
    return do_score_evenness(spy.get_values(), spy.get_total(),
			     desired_no_of_categories);
}


/** A bucket, used when building numeric ranges.
 */
struct bucketval {
    size_t count;
    double min, max;

    bucketval() : count(0), min(DBL_MAX), max(-DBL_MAX) { }

    void update(size_t n, double value) {
	count += n;
	if (value < min) min = value;
	if (value > max) max = value;
    }
};

doccount build_numeric_ranges(map<NumericRange, doccount> & result,
			      const map<string, doccount> & values,
			      size_t max_ranges)
{
    double lo = DBL_MAX, hi = -DBL_MAX;
    result.clear();

    map<double, doccount> histo;
    doccount total_set = 0;
    map<string, doccount>::const_iterator i;
    for (i = values.begin(); i != values.end(); ++i) {
	if (i->first.size() == 0) continue;
	double v = sortable_unserialise(i->first.c_str());
	if (v < lo) lo = v;
	if (v > hi) hi = v;
	doccount count = i->second;
	histo[v] = count;
	total_set += count;
    }

    if (total_set == 0) {
	// No set values.
	return total_set;
    }
    if (lo == hi) {
	// All set values are the same.
	NumericRange range(lo, hi);
	result[range] = total_set;
	return total_set;
    }

    double sizeby = max(fabs(hi), fabs(lo));
    // E.g. if sizeby = 27.4 and max_ranges = 7, we want to split into units of
    // width 1.0 which we may then coalesce if there are too many used buckets.
    double unit = pow(10.0, floor(log10(sizeby / max_ranges) - 0.2));
    double start = floor(lo / unit) * unit;
    // Can happen due to FP rounding (e.g. lo = 11.95, unit = 0.01).
    if (start > lo) start = lo;
    size_t n_buckets = size_t(ceil(hi / unit) - floor(lo / unit));

    bool scaleby2 = true;
    vector<bucketval> bucket(n_buckets + 1);
    while (true) {
	size_t n_used = 0;
	map<double, doccount>::const_iterator j;
	for (j = histo.begin(); j != histo.end(); ++j) {
	    double v = j->first;
	    size_t b = size_t(floor((v - start) / unit));
	    if (b > n_buckets) b = n_buckets; // FIXME - Hacky workaround to ensure that b is in range.
	    if (bucket[b].count == 0) ++n_used;
	    bucket[b].update(j->second, v);
	}

	if (n_used <= max_ranges) break;

	unit *= scaleby2 ? 2.0 : 2.5;
	scaleby2 = !scaleby2;
	start = floor(lo / unit) * unit;
	// Can happen due to FP rounding (e.g. lo = 11.95, unit = 0.01).
	if (start > lo) start = lo;
	n_buckets = size_t(ceil(hi / unit) - floor(lo / unit));
	bucket.resize(0);
	bucket.resize(n_buckets + 1);
    }

    map<string, doccount> discrete_categories;
    for (size_t b = 0; b < bucket.size(); ++b) {
	if (bucket[b].count == 0) continue;
	NumericRange range(bucket[b].min, bucket[b].max);
	result[range] = bucket[b].count;
    }

    return total_set;
}

}<|MERGE_RESOLUTION|>--- conflicted
+++ resolved
@@ -2,11 +2,7 @@
  * @brief MatchSpy implementation.
  */
 /* Copyright (C) 2007,2008,2009 Olly Betts
-<<<<<<< HEAD
- * Copyright (C) 2007 Lemur Consulting Ltd
-=======
  * Copyright (C) 2007,2009 Lemur Consulting Ltd
->>>>>>> bd46b50e
  *
  * This program is free software; you can redistribute it and/or modify
  * it under the terms of the GNU General Public License as published by
@@ -77,17 +73,9 @@
     throw UnimplementedError("MatchSpy not suitable for use with remote searches - serialise_results() method unimplemented");
 }
 
-<<<<<<< HEAD
-    // FIXME - decode_length will throw a NetworkError if the length is too
-    // long - should be a more appropriate error.
-    size_t currlen = decode_length(&pos, serialised.data() + serialised.size(), true);
-    curritem.assign(pos, currlen);
-    pos += currlen;
-=======
 void
 MatchSpy::merge_results(const string &) {
     throw UnimplementedError("MatchSpy not suitable for use with remote searches - merge_results() method unimplemented");
->>>>>>> bd46b50e
 }
 
 string
