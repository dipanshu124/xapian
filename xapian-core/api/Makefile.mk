noinst_HEADERS +=\
	api/documentvaluelist.h\
	api/editdistance.h\
	api/maptermlist.h

EXTRA_DIST +=\
	api/dir_contents\
	api/Makefile

lib_src +=\
<<<<<<< HEAD
=======
	api/decvalwtsource.cc\
>>>>>>> bd46b50e
	api/documentvaluelist.cc\
	api/editdistance.cc\
	api/emptypostlist.cc\
	api/error.cc\
	api/errorhandler.cc\
	api/expanddecider.cc\
	api/leafpostlist.cc\
	api/matchspy.cc\
	api/omdatabase.cc\
	api/omdocument.cc\
	api/omenquire.cc\
	api/ompositionlistiterator.cc\
	api/ompostlistiterator.cc\
	api/omquery.cc\
	api/omqueryinternal.cc\
	api/omtermlistiterator.cc\
	api/postingsource.cc\
	api/postlist.cc\
	api/replication.cc\
	api/serialisationcontext.cc\
	api/sortable-serialise.cc\
	api/sorter.cc\
	api/termlist.cc\
	api/valueiterator.cc\
	api/valuerangeproc.cc\
	api/valuesetmatchdecider.cc\
	api/version.cc<|MERGE_RESOLUTION|>--- conflicted
+++ resolved
@@ -8,10 +8,7 @@
 	api/Makefile
 
 lib_src +=\
-<<<<<<< HEAD
-=======
 	api/decvalwtsource.cc\
->>>>>>> bd46b50e
 	api/documentvaluelist.cc\
 	api/editdistance.cc\
 	api/emptypostlist.cc\
