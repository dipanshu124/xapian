/* delve.cc: Allow inspection of the contents of a Xapian database
 *
 * Copyright 1999,2000,2001 BrightStation PLC
 * Copyright 2002 Ananova Ltd
 * Copyright 2002,2003,2004,2006,2007,2008,2009 Olly Betts
 *
 * This program is free software; you can redistribute it and/or
 * modify it under the terms of the GNU General Public License as
 * published by the Free Software Foundation; either version 2 of the
 * License, or (at your option) any later version.
 *
 * This program is distributed in the hope that it will be useful,
 * but WITHOUT ANY WARRANTY; without even the implied warranty of
 * MERCHANTABILITY or FITNESS FOR A PARTICULAR PURPOSE.  See the
 * GNU General Public License for more details.
 *
 * You should have received a copy of the GNU General Public License
 * along with this program; if not, write to the Free Software
 * Foundation, Inc., 51 Franklin St, Fifth Floor, Boston, MA  02110-1301
 * USA
 */

#include <config.h>

#include <xapian.h>

#include <algorithm>
#include <iostream>
#include <vector>

#include "gnu_getopt.h"

#include <cstring>

using namespace Xapian;
using namespace std;

static char separator = ' ';

static bool verbose = false;
static bool showvalues = false;
static bool showdocdata = false;

#define PROG_NAME "delve"
#define PROG_DESC "Inspect the contents of a Xapian database"

static void show_usage() {
    cout << "Usage: "PROG_NAME" [OPTIONS] DATABASE...\n\n"
"Options:\n"
"  -r <recno>            for term list(s)\n"
"  -t <term>             for posting list(s)\n"
"  -t <term> -r <recno>  for position list(s)\n"
"  -s, --stemmer=LANG    set the stemming language, the default is 'none'\n"
"  -1                    output one list entry per line\n"
"  -V                    output values for each document referred to\n"
"  -V<valueno>           output value valueno for each document in the database\n"
"  -d                    output document data for each document referred to\n"
"  -v                    extra info (wdf and len for postlist;\n"
"                        wdf and termfreq for termlist; number of terms for db)\n"
"      --help            display this help and exit\n"
"      --version         output version information and exit" << endl;
}

static void
show_db_stats(Database &db)
{
    // Display a few database stats.
    cout << "number of documents = " << db.get_doccount() << endl;
    cout << "average document length = " << db.get_avlength() << endl;
    cout << "document length lower bound = " << db.get_doclength_lower_bound()
	 << endl;
    cout << "document length upper bound = " << db.get_doclength_upper_bound()
	 << endl;

    if (verbose) {
	// To find the number of terms, we have to count them!
	// This will take a few seconds or minutes, so only do it if -v
	// was specified.
	termcount terms = 0;
	TermIterator t = db.allterms_begin();
	const TermIterator end = db.allterms_end();
	while (t != end) {
	    ++terms;
	    ++t;
	}
	cout << "number of unique terms = " << terms << endl;
    }
}

static void
show_values(Database &db, docid docid, char sep)
{
    Document doc = db.get_document(docid);
    ValueIterator v = doc.values_begin();
    while (v != doc.values_end()) {
	cout << sep << v.get_valueno() << ':' << *v;
	++v;
    }
}

static void
show_values(Database &db,
	    vector<docid>::const_iterator i,
	    vector<docid>::const_iterator end)
{
    while (i != end) {
	cout << "Values for record #" << *i << ':';
	show_values(db, *i, separator);
	cout << endl;
	++i;
    }
}

static void
show_docdata(Database &db, docid docid, char sep)
{
    cout << sep << "[" << db.get_document(docid).get_data() << ']';
}

static void
show_docdata(Database &db,
	     vector<docid>::const_iterator i,
	     vector<docid>::const_iterator end)
{
    while (i != end) {
	cout << "Data for record #" << *i << ':' << endl;
	cout << db.get_document(*i).get_data() << endl;
	++i;
    }
}

static void
show_termlists(Database &db,
	       vector<docid>::const_iterator i,
	       vector<docid>::const_iterator end)
{
    // Display termlists
    while (i != end) {
	TermIterator t = db.termlist_begin(*i);
	TermIterator tend = db.termlist_end(*i);
	cout << "Term List for record #" << *i << ':';
	while (t != tend) {
	    cout << separator << *t;
	    if (verbose) {
		cout << ' ' << t.get_wdf() << ' ' << t.get_termfreq();
	    }
	    ++t;
	}
	cout << endl;
	++i;
    }
}

static Stem stemmer;

int
main(int argc, char **argv)
{
    if (argc > 1 && argv[1][0] == '-') {
	if (strcmp(argv[1], "--help") == 0) {
	    cout << PROG_NAME" - "PROG_DESC"\n\n";
	    show_usage();
	    exit(0);
	}
	if (strcmp(argv[1], "--version") == 0) {
	    cout << PROG_NAME" - "PACKAGE_STRING << endl;
	    exit(0);
	}
    }

    vector<docid> recnos;
    vector<string> terms;
    vector<string> dbs;

    valueno slot = 0; // Avoid "may be used uninitialised" warnings.
    bool slot_set = false;

    int c;
    while ((c = gnu_getopt(argc, argv, "r:t:s:1vkV::d")) != -1) {
	switch (c) {
	    case 'r':
		recnos.push_back(atoi(optarg));
		break;
	    case 't':
		terms.push_back(optarg);
		break;
	    case 's':
		stemmer = Stem(optarg);
		break;
	    case '1':
		separator = '\n';
		break;
	    case 'V': case 'k': /* -k for backward compatibility */
		showvalues = true;
		if (optarg) {
		    slot = atoi(optarg);
		    slot_set = true;
		}
		break;
	    case 'd':
		showdocdata = true;
		break;
	    case 'v':
		verbose = true;
		break;
	    default:
		show_usage();
		exit(1);
	}
    }

    while (argv[optind]) dbs.push_back(argv[optind++]);

    if (dbs.empty()) {
	show_usage();
	exit(1);
    }

    std::sort(recnos.begin(), recnos.end());

    Database db;
    {
	vector<string>::const_iterator i;
	for (i = dbs.begin(); i != dbs.end(); i++) {
	    try {
		db.add_database(Database(*i));
	    } catch (const Error &e) {
		cout << "Error opening database `" << *i << "': ";
		cout << e.get_description() << endl;
		return 1;
	    }
	}
    }

    try {
	if (terms.empty() && recnos.empty() && !slot_set) {
	    // Show some statistics about the database.
	    show_db_stats(db);
	    return 0;
	}

	if (!recnos.empty()) {
	    if (showvalues) {
		show_values(db, recnos.begin(), recnos.end());
	    }

	    if (showdocdata) {
		show_docdata(db, recnos.begin(), recnos.end());
	    }
	}

	if (slot_set) {
	    cout << "Value " << slot << " for each document:";
	    ValueIterator it = db.valuestream_begin(slot);
<<<<<<< HEAD
	    ValueIterator end = db.valuestream_end(slot);
	    while (it != end) {
=======
	    while (it != db.valuestream_end(slot)) {
>>>>>>> bd46b50e
		cout << separator << it.get_docid() << ':' << *it;
		++it;
	    }
	    cout << endl;
	}

	if (terms.empty()) {
	    show_termlists(db, recnos.begin(), recnos.end());
	    return 0;
	}

	vector<string>::const_iterator i;
	for (i = terms.begin(); i != terms.end(); i++) {
	    string term = stemmer(*i);
	    PostingIterator p = db.postlist_begin(term);
	    PostingIterator pend = db.postlist_end(term);
	    if (p == pend) {
		cout << "term `" << term << "' not in database\n";
		continue;
	    }
	    if (recnos.empty()) {
		// Display posting list
		cout << "Posting List for term `" << term << "' (termfreq "
		     << db.get_termfreq(term) << ", collfreq "
		     << db.get_collection_freq(term) << ", wdf_max "
		     << db.get_wdf_upper_bound(term) << "):";
		while (p != pend) {
		    cout << separator << *p;
		    if (verbose) {
			cout << ' ' << p.get_wdf()
			    << ' ' << p.get_doclength();
		    }
		    if (showvalues) show_values(db, *p, ' ');
		    if (showdocdata) show_docdata(db, *p, ' ');
		    p++;
		}
		cout << endl;
	    } else {
		// Display position lists
		vector<docid>::const_iterator j;
		for (j = recnos.begin(); j != recnos.end(); j++) {
		    p.skip_to(*j);
		    if (p == pend || *p != *j) {
			cout << "term `" << term <<
			    "' doesn't index document #" << *j << endl;
		    } else {
			cout << "Position List for term `" << term
			    << "', record #" << *j << ':';
			try {
			    PositionIterator pos = p.positionlist_begin();
			    PositionIterator posend = p.positionlist_end();
			    while (pos != posend) {
				cout << separator << *pos;
				++pos;
			    }
			    cout << endl;
			} catch (const Error &e) {
			    cout << "Error: " << e.get_description() << endl;
			}
		    }
		}
	    }
	}
    } catch (const Error &e) {
	cout << "\nError: " << e.get_description() << endl;
	return 1;
    }
}<|MERGE_RESOLUTION|>--- conflicted
+++ resolved
@@ -252,12 +252,7 @@
 	if (slot_set) {
 	    cout << "Value " << slot << " for each document:";
 	    ValueIterator it = db.valuestream_begin(slot);
-<<<<<<< HEAD
-	    ValueIterator end = db.valuestream_end(slot);
-	    while (it != end) {
-=======
 	    while (it != db.valuestream_end(slot)) {
->>>>>>> bd46b50e
 		cout << separator << it.get_docid() << ':' << *it;
 		++it;
 	    }
